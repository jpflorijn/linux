/*
 * Copyright (C) 2016 Broadcom
 *
 * This program is free software; you can redistribute it and/or
 * modify it under the terms of the GNU General Public License as
 * published by the Free Software Foundation version 2.
 *
 * This program is distributed "as is" WITHOUT ANY WARRANTY of any
 * kind, whether express or implied; without even the implied warranty
 * of MERCHANTABILITY or FITNESS FOR A PARTICULAR PURPOSE.  See the
 * GNU General Public License for more details.
 */

#define pr_fmt(fmt)		KBUILD_MODNAME ": " fmt

#include <linux/bcma/bcma.h>
#include <linux/brcmphy.h>
#include <linux/etherdevice.h>
#include <linux/of_address.h>
#include <linux/of_mdio.h>
#include <linux/of_net.h>
#include "bgmac.h"

#define NICPM_PADRING_CFG		0x00000004
#define NICPM_IOMUX_CTRL		0x00000008

#define NICPM_PADRING_CFG_INIT_VAL	0x74000000
#define NICPM_IOMUX_CTRL_INIT_VAL_AX	0x21880000

#define NICPM_IOMUX_CTRL_INIT_VAL	0x3196e000
#define NICPM_IOMUX_CTRL_SPD_SHIFT	10
#define NICPM_IOMUX_CTRL_SPD_10M	0
#define NICPM_IOMUX_CTRL_SPD_100M	1
#define NICPM_IOMUX_CTRL_SPD_1000M	2

static u32 platform_bgmac_read(struct bgmac *bgmac, u16 offset)
{
	return readl(bgmac->plat.base + offset);
}

static void platform_bgmac_write(struct bgmac *bgmac, u16 offset, u32 value)
{
	writel(value, bgmac->plat.base + offset);
}

static u32 platform_bgmac_idm_read(struct bgmac *bgmac, u16 offset)
{
	return readl(bgmac->plat.idm_base + offset);
}

static void platform_bgmac_idm_write(struct bgmac *bgmac, u16 offset, u32 value)
{
	writel(value, bgmac->plat.idm_base + offset);
}

static bool platform_bgmac_clk_enabled(struct bgmac *bgmac)
{
	if (!bgmac->plat.idm_base)
		return true;

	if ((bgmac_idm_read(bgmac, BCMA_IOCTL) & BGMAC_CLK_EN) != BGMAC_CLK_EN)
		return false;
	if (bgmac_idm_read(bgmac, BCMA_RESET_CTL) & BCMA_RESET_CTL_RESET)
		return false;
	return true;
}

static void platform_bgmac_clk_enable(struct bgmac *bgmac, u32 flags)
{
	u32 val;

	if (!bgmac->plat.idm_base)
		return;

	/* The Reset Control register only contains a single bit to show if the
	 * controller is currently in reset.  Do a sanity check here, just in
	 * case the bootloader happened to leave the device in reset.
	 */
	val = bgmac_idm_read(bgmac, BCMA_RESET_CTL);
	if (val) {
		bgmac_idm_write(bgmac, BCMA_RESET_CTL, 0);
		bgmac_idm_read(bgmac, BCMA_RESET_CTL);
		udelay(1);
	}

	val = bgmac_idm_read(bgmac, BCMA_IOCTL);
	/* Some bits of BCMA_IOCTL set by HW/ATF and should not change */
	val |= flags & ~(BGMAC_AWCACHE | BGMAC_ARCACHE | BGMAC_AWUSER |
			 BGMAC_ARUSER);
	val |= BGMAC_CLK_EN;
	bgmac_idm_write(bgmac, BCMA_IOCTL, val);
	bgmac_idm_read(bgmac, BCMA_IOCTL);
	udelay(1);
}

static void platform_bgmac_cco_ctl_maskset(struct bgmac *bgmac, u32 offset,
					   u32 mask, u32 set)
{
	/* This shouldn't be encountered */
	WARN_ON(1);
}

static u32 platform_bgmac_get_bus_clock(struct bgmac *bgmac)
{
	/* This shouldn't be encountered */
	WARN_ON(1);

	return 0;
}

static void platform_bgmac_cmn_maskset32(struct bgmac *bgmac, u16 offset,
					 u32 mask, u32 set)
{
	/* This shouldn't be encountered */
	WARN_ON(1);
}

static void bgmac_nicpm_speed_set(struct net_device *net_dev)
{
	struct bgmac *bgmac = netdev_priv(net_dev);
	u32 val;

	if (!bgmac->plat.nicpm_base)
		return;

	/* SET RGMII IO CONFIG */
	writel(NICPM_PADRING_CFG_INIT_VAL,
	       bgmac->plat.nicpm_base + NICPM_PADRING_CFG);

	val = NICPM_IOMUX_CTRL_INIT_VAL;
	switch (bgmac->net_dev->phydev->speed) {
	default:
		netdev_err(net_dev, "Unsupported speed. Defaulting to 1000Mb\n");
		fallthrough;
	case SPEED_1000:
		val |= NICPM_IOMUX_CTRL_SPD_1000M << NICPM_IOMUX_CTRL_SPD_SHIFT;
		break;
	case SPEED_100:
		val |= NICPM_IOMUX_CTRL_SPD_100M << NICPM_IOMUX_CTRL_SPD_SHIFT;
		break;
	case SPEED_10:
		val |= NICPM_IOMUX_CTRL_SPD_10M << NICPM_IOMUX_CTRL_SPD_SHIFT;
		break;
	}

	writel(val, bgmac->plat.nicpm_base + NICPM_IOMUX_CTRL);

	bgmac_adjust_link(bgmac->net_dev);
}

static int platform_phy_connect(struct bgmac *bgmac)
{
	struct phy_device *phy_dev;

	if (bgmac->plat.nicpm_base)
		phy_dev = of_phy_get_and_connect(bgmac->net_dev,
						 bgmac->dev->of_node,
						 bgmac_nicpm_speed_set);
	else
		phy_dev = of_phy_get_and_connect(bgmac->net_dev,
						 bgmac->dev->of_node,
						 bgmac_adjust_link);
	if (!phy_dev) {
		dev_err(bgmac->dev, "PHY connection failed\n");
		return -ENODEV;
	}

	return 0;
}

static int bgmac_probe(struct platform_device *pdev)
{
	struct device_node *np = pdev->dev.of_node;
	struct bgmac *bgmac;
	int ret;

	bgmac = bgmac_alloc(&pdev->dev);
	if (!bgmac)
		return -ENOMEM;

	platform_set_drvdata(pdev, bgmac);

	/* Set the features of the 4707 family */
	bgmac->feature_flags |= BGMAC_FEAT_CLKCTLST;
	bgmac->feature_flags |= BGMAC_FEAT_NO_RESET;
	bgmac->feature_flags |= BGMAC_FEAT_CMDCFG_SR_REV4;
	bgmac->feature_flags |= BGMAC_FEAT_TX_MASK_SETUP;
	bgmac->feature_flags |= BGMAC_FEAT_RX_MASK_SETUP;
	bgmac->feature_flags |= BGMAC_FEAT_IDM_MASK;

	bgmac->dev = &pdev->dev;
	bgmac->dma_dev = &pdev->dev;

<<<<<<< HEAD
	ret = of_get_mac_address(np, bgmac->net_dev->dev_addr);
=======
	ret = of_get_ethdev_address(np, bgmac->net_dev);
>>>>>>> df0cc57e
	if (ret == -EPROBE_DEFER)
		return ret;

	if (ret)
		dev_warn(&pdev->dev,
			 "MAC address not present in device tree\n");

	bgmac->irq = platform_get_irq(pdev, 0);
	if (bgmac->irq < 0)
		return bgmac->irq;

	bgmac->plat.base =
		devm_platform_ioremap_resource_byname(pdev, "amac_base");
	if (IS_ERR(bgmac->plat.base))
		return PTR_ERR(bgmac->plat.base);

	bgmac->plat.idm_base = devm_platform_ioremap_resource_byname(pdev, "idm_base");
	if (IS_ERR(bgmac->plat.idm_base))
		return PTR_ERR(bgmac->plat.idm_base);
	else
		bgmac->feature_flags &= ~BGMAC_FEAT_IDM_MASK;

	bgmac->plat.nicpm_base = devm_platform_ioremap_resource_byname(pdev, "nicpm_base");
	if (IS_ERR(bgmac->plat.nicpm_base))
		return PTR_ERR(bgmac->plat.nicpm_base);

	bgmac->read = platform_bgmac_read;
	bgmac->write = platform_bgmac_write;
	bgmac->idm_read = platform_bgmac_idm_read;
	bgmac->idm_write = platform_bgmac_idm_write;
	bgmac->clk_enabled = platform_bgmac_clk_enabled;
	bgmac->clk_enable = platform_bgmac_clk_enable;
	bgmac->cco_ctl_maskset = platform_bgmac_cco_ctl_maskset;
	bgmac->get_bus_clock = platform_bgmac_get_bus_clock;
	bgmac->cmn_maskset32 = platform_bgmac_cmn_maskset32;
	if (of_parse_phandle(np, "phy-handle", 0)) {
		bgmac->phy_connect = platform_phy_connect;
	} else {
		bgmac->phy_connect = bgmac_phy_connect_direct;
		bgmac->feature_flags |= BGMAC_FEAT_FORCE_SPEED_2500;
	}

	return bgmac_enet_probe(bgmac);
}

static int bgmac_remove(struct platform_device *pdev)
{
	struct bgmac *bgmac = platform_get_drvdata(pdev);

	bgmac_enet_remove(bgmac);

	return 0;
}

#ifdef CONFIG_PM
static int bgmac_suspend(struct device *dev)
{
	struct bgmac *bgmac = dev_get_drvdata(dev);

	return bgmac_enet_suspend(bgmac);
}

static int bgmac_resume(struct device *dev)
{
	struct bgmac *bgmac = dev_get_drvdata(dev);

	return bgmac_enet_resume(bgmac);
}

static const struct dev_pm_ops bgmac_pm_ops = {
	.suspend = bgmac_suspend,
	.resume = bgmac_resume
};

#define BGMAC_PM_OPS (&bgmac_pm_ops)
#else
#define BGMAC_PM_OPS NULL
#endif /* CONFIG_PM */

static const struct of_device_id bgmac_of_enet_match[] = {
	{.compatible = "brcm,amac",},
	{.compatible = "brcm,nsp-amac",},
	{.compatible = "brcm,ns2-amac",},
	{},
};

MODULE_DEVICE_TABLE(of, bgmac_of_enet_match);

static struct platform_driver bgmac_enet_driver = {
	.driver = {
		.name  = "bgmac-enet",
		.of_match_table = bgmac_of_enet_match,
		.pm = BGMAC_PM_OPS
	},
	.probe = bgmac_probe,
	.remove = bgmac_remove,
};

module_platform_driver(bgmac_enet_driver);
MODULE_LICENSE("GPL");<|MERGE_RESOLUTION|>--- conflicted
+++ resolved
@@ -191,11 +191,7 @@
 	bgmac->dev = &pdev->dev;
 	bgmac->dma_dev = &pdev->dev;
 
-<<<<<<< HEAD
-	ret = of_get_mac_address(np, bgmac->net_dev->dev_addr);
-=======
 	ret = of_get_ethdev_address(np, bgmac->net_dev);
->>>>>>> df0cc57e
 	if (ret == -EPROBE_DEFER)
 		return ret;
 
