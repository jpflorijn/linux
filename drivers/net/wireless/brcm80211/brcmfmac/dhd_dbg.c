--- conflicted
+++ resolved
@@ -14,16 +14,8 @@
  * CONNECTION WITH THE USE OR PERFORMANCE OF THIS SOFTWARE.
  */
 #include <linux/debugfs.h>
-<<<<<<< HEAD
-#include <linux/if_ether.h>
-#include <linux/if.h>
 #include <linux/netdevice.h>
-#include <linux/ieee80211.h>
-=======
-#include <linux/netdevice.h>
->>>>>>> 0751f865
 #include <linux/module.h>
-#include <linux/netdevice.h>
 
 #include <brcmu_wifi.h>
 #include <brcmu_utils.h>
