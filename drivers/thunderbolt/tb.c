--- conflicted
+++ resolved
@@ -981,31 +981,10 @@
 	 * CL0s and CL1 are enabled and supported together.
 	 * Silently ignore CLx enabling in case CLx is not supported.
 	 */
-<<<<<<< HEAD
-	if (discovery) {
-		tb_sw_dbg(sw, "discovery, not touching CL states\n");
-	} else {
-		ret = tb_switch_enable_clx(sw, TB_CL1);
-		if (ret && ret != -EOPNOTSUPP)
-			tb_sw_warn(sw, "failed to enable %s on upstream port\n",
-				   tb_switch_clx_name(TB_CL1));
-	}
-
-	if (tb_switch_is_clx_enabled(sw, TB_CL1))
-		/*
-		 * To support highest CLx state, we set router's TMU to
-		 * Normal-Uni mode.
-		 */
-		tb_switch_tmu_configure(sw, TB_SWITCH_TMU_RATE_NORMAL, true);
-	else
-		/* If CLx disabled, configure router's TMU to HiFi-Bidir mode*/
-		tb_switch_tmu_configure(sw, TB_SWITCH_TMU_RATE_HIFI, false);
-=======
 	if (discovery)
 		tb_sw_dbg(sw, "discovery, not touching CL states\n");
 	else if (tb_enable_clx(sw))
 		tb_sw_warn(sw, "failed to enable CL states\n");
->>>>>>> 18af4b5c
 
 	if (tb_enable_tmu(sw))
 		tb_sw_warn(sw, "failed to enable TMU\n");
