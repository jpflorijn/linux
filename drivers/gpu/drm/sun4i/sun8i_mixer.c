// SPDX-License-Identifier: GPL-2.0-or-later
/*
 * Copyright (C) 2017 Icenowy Zheng <icenowy@aosc.io>
 *
 * Based on sun4i_backend.c, which is:
 *   Copyright (C) 2015 Free Electrons
 *   Copyright (C) 2015 NextThing Co
 */

#include <drm/drmP.h>
#include <drm/drm_atomic_helper.h>
#include <drm/drm_crtc.h>
#include <drm/drm_fb_cma_helper.h>
#include <drm/drm_gem_cma_helper.h>
#include <drm/drm_plane_helper.h>
#include <drm/drm_probe_helper.h>

#include <linux/component.h>
#include <linux/dma-mapping.h>
#include <linux/of_device.h>
#include <linux/of_graph.h>
#include <linux/reset.h>

#include "sun4i_drv.h"
#include "sun8i_mixer.h"
#include "sun8i_ui_layer.h"
#include "sun8i_vi_layer.h"
#include "sunxi_engine.h"

static const struct de2_fmt_info de2_formats[] = {
	{
		.drm_fmt = DRM_FORMAT_ARGB8888,
		.de2_fmt = SUN8I_MIXER_FBFMT_ARGB8888,
		.rgb = true,
		.csc = SUN8I_CSC_MODE_OFF,
	},
	{
		.drm_fmt = DRM_FORMAT_ABGR8888,
		.de2_fmt = SUN8I_MIXER_FBFMT_ABGR8888,
		.rgb = true,
		.csc = SUN8I_CSC_MODE_OFF,
	},
	{
		.drm_fmt = DRM_FORMAT_RGBA8888,
		.de2_fmt = SUN8I_MIXER_FBFMT_RGBA8888,
		.rgb = true,
		.csc = SUN8I_CSC_MODE_OFF,
	},
	{
		.drm_fmt = DRM_FORMAT_BGRA8888,
		.de2_fmt = SUN8I_MIXER_FBFMT_BGRA8888,
		.rgb = true,
		.csc = SUN8I_CSC_MODE_OFF,
	},
	{
		.drm_fmt = DRM_FORMAT_XRGB8888,
		.de2_fmt = SUN8I_MIXER_FBFMT_XRGB8888,
		.rgb = true,
		.csc = SUN8I_CSC_MODE_OFF,
	},
	{
		.drm_fmt = DRM_FORMAT_XBGR8888,
		.de2_fmt = SUN8I_MIXER_FBFMT_XBGR8888,
		.rgb = true,
		.csc = SUN8I_CSC_MODE_OFF,
	},
	{
		.drm_fmt = DRM_FORMAT_RGBX8888,
		.de2_fmt = SUN8I_MIXER_FBFMT_RGBX8888,
		.rgb = true,
		.csc = SUN8I_CSC_MODE_OFF,
	},
	{
		.drm_fmt = DRM_FORMAT_BGRX8888,
		.de2_fmt = SUN8I_MIXER_FBFMT_BGRX8888,
		.rgb = true,
		.csc = SUN8I_CSC_MODE_OFF,
	},
	{
		.drm_fmt = DRM_FORMAT_RGB888,
		.de2_fmt = SUN8I_MIXER_FBFMT_RGB888,
		.rgb = true,
		.csc = SUN8I_CSC_MODE_OFF,
	},
	{
		.drm_fmt = DRM_FORMAT_BGR888,
		.de2_fmt = SUN8I_MIXER_FBFMT_BGR888,
		.rgb = true,
		.csc = SUN8I_CSC_MODE_OFF,
	},
	{
		.drm_fmt = DRM_FORMAT_RGB565,
		.de2_fmt = SUN8I_MIXER_FBFMT_RGB565,
		.rgb = true,
		.csc = SUN8I_CSC_MODE_OFF,
	},
	{
		.drm_fmt = DRM_FORMAT_BGR565,
		.de2_fmt = SUN8I_MIXER_FBFMT_BGR565,
		.rgb = true,
		.csc = SUN8I_CSC_MODE_OFF,
	},
	{
		.drm_fmt = DRM_FORMAT_ARGB4444,
		.de2_fmt = SUN8I_MIXER_FBFMT_ARGB4444,
		.rgb = true,
		.csc = SUN8I_CSC_MODE_OFF,
	},
	{
		.drm_fmt = DRM_FORMAT_ABGR4444,
		.de2_fmt = SUN8I_MIXER_FBFMT_ABGR4444,
		.rgb = true,
		.csc = SUN8I_CSC_MODE_OFF,
	},
	{
		.drm_fmt = DRM_FORMAT_RGBA4444,
		.de2_fmt = SUN8I_MIXER_FBFMT_RGBA4444,
		.rgb = true,
		.csc = SUN8I_CSC_MODE_OFF,
	},
	{
		.drm_fmt = DRM_FORMAT_BGRA4444,
		.de2_fmt = SUN8I_MIXER_FBFMT_BGRA4444,
		.rgb = true,
		.csc = SUN8I_CSC_MODE_OFF,
	},
	{
		.drm_fmt = DRM_FORMAT_ARGB1555,
		.de2_fmt = SUN8I_MIXER_FBFMT_ARGB1555,
		.rgb = true,
		.csc = SUN8I_CSC_MODE_OFF,
	},
	{
		.drm_fmt = DRM_FORMAT_ABGR1555,
		.de2_fmt = SUN8I_MIXER_FBFMT_ABGR1555,
		.rgb = true,
		.csc = SUN8I_CSC_MODE_OFF,
	},
	{
		.drm_fmt = DRM_FORMAT_RGBA5551,
		.de2_fmt = SUN8I_MIXER_FBFMT_RGBA5551,
		.rgb = true,
		.csc = SUN8I_CSC_MODE_OFF,
	},
	{
		.drm_fmt = DRM_FORMAT_BGRA5551,
		.de2_fmt = SUN8I_MIXER_FBFMT_BGRA5551,
		.rgb = true,
		.csc = SUN8I_CSC_MODE_OFF,
	},
	{
		.drm_fmt = DRM_FORMAT_UYVY,
		.de2_fmt = SUN8I_MIXER_FBFMT_UYVY,
		.rgb = false,
		.csc = SUN8I_CSC_MODE_YUV2RGB,
	},
	{
		.drm_fmt = DRM_FORMAT_VYUY,
		.de2_fmt = SUN8I_MIXER_FBFMT_VYUY,
		.rgb = false,
		.csc = SUN8I_CSC_MODE_YUV2RGB,
	},
	{
		.drm_fmt = DRM_FORMAT_YUYV,
		.de2_fmt = SUN8I_MIXER_FBFMT_YUYV,
		.rgb = false,
		.csc = SUN8I_CSC_MODE_YUV2RGB,
	},
	{
		.drm_fmt = DRM_FORMAT_YVYU,
		.de2_fmt = SUN8I_MIXER_FBFMT_YVYU,
		.rgb = false,
		.csc = SUN8I_CSC_MODE_YUV2RGB,
	},
	{
		.drm_fmt = DRM_FORMAT_NV16,
		.de2_fmt = SUN8I_MIXER_FBFMT_NV16,
		.rgb = false,
		.csc = SUN8I_CSC_MODE_YUV2RGB,
	},
	{
		.drm_fmt = DRM_FORMAT_NV61,
		.de2_fmt = SUN8I_MIXER_FBFMT_NV61,
		.rgb = false,
		.csc = SUN8I_CSC_MODE_YUV2RGB,
	},
	{
		.drm_fmt = DRM_FORMAT_NV12,
		.de2_fmt = SUN8I_MIXER_FBFMT_NV12,
		.rgb = false,
		.csc = SUN8I_CSC_MODE_YUV2RGB,
	},
	{
		.drm_fmt = DRM_FORMAT_NV21,
		.de2_fmt = SUN8I_MIXER_FBFMT_NV21,
		.rgb = false,
		.csc = SUN8I_CSC_MODE_YUV2RGB,
	},
	{
		.drm_fmt = DRM_FORMAT_YUV444,
		.de2_fmt = SUN8I_MIXER_FBFMT_RGB888,
		.rgb = true,
		.csc = SUN8I_CSC_MODE_YUV2RGB,
	},
	{
		.drm_fmt = DRM_FORMAT_YUV422,
		.de2_fmt = SUN8I_MIXER_FBFMT_YUV422,
		.rgb = false,
		.csc = SUN8I_CSC_MODE_YUV2RGB,
	},
	{
		.drm_fmt = DRM_FORMAT_YUV420,
		.de2_fmt = SUN8I_MIXER_FBFMT_YUV420,
		.rgb = false,
		.csc = SUN8I_CSC_MODE_YUV2RGB,
	},
	{
		.drm_fmt = DRM_FORMAT_YUV411,
		.de2_fmt = SUN8I_MIXER_FBFMT_YUV411,
		.rgb = false,
		.csc = SUN8I_CSC_MODE_YUV2RGB,
	},
	{
		.drm_fmt = DRM_FORMAT_YVU444,
		.de2_fmt = SUN8I_MIXER_FBFMT_RGB888,
		.rgb = true,
		.csc = SUN8I_CSC_MODE_YVU2RGB,
	},
	{
		.drm_fmt = DRM_FORMAT_YVU422,
		.de2_fmt = SUN8I_MIXER_FBFMT_YUV422,
		.rgb = false,
		.csc = SUN8I_CSC_MODE_YVU2RGB,
	},
	{
		.drm_fmt = DRM_FORMAT_YVU420,
		.de2_fmt = SUN8I_MIXER_FBFMT_YUV420,
		.rgb = false,
		.csc = SUN8I_CSC_MODE_YVU2RGB,
	},
	{
		.drm_fmt = DRM_FORMAT_YVU411,
		.de2_fmt = SUN8I_MIXER_FBFMT_YUV411,
		.rgb = false,
		.csc = SUN8I_CSC_MODE_YVU2RGB,
	},
};

const struct de2_fmt_info *sun8i_mixer_format_info(u32 format)
{
	unsigned int i;

	for (i = 0; i < ARRAY_SIZE(de2_formats); ++i)
		if (de2_formats[i].drm_fmt == format)
			return &de2_formats[i];

	return NULL;
}

static void sun8i_mixer_commit(struct sunxi_engine *engine)
{
	DRM_DEBUG_DRIVER("Committing changes\n");

	regmap_write(engine->regs, SUN8I_MIXER_GLOBAL_DBUFF,
		     SUN8I_MIXER_GLOBAL_DBUFF_ENABLE);
}

static struct drm_plane **sun8i_layers_init(struct drm_device *drm,
					    struct sunxi_engine *engine)
{
	struct drm_plane **planes;
	struct sun8i_mixer *mixer = engine_to_sun8i_mixer(engine);
	int i;

	planes = devm_kcalloc(drm->dev,
			      mixer->cfg->vi_num + mixer->cfg->ui_num + 1,
			      sizeof(*planes), GFP_KERNEL);
	if (!planes)
		return ERR_PTR(-ENOMEM);

	for (i = 0; i < mixer->cfg->vi_num; i++) {
		struct sun8i_vi_layer *layer;

		layer = sun8i_vi_layer_init_one(drm, mixer, i);
		if (IS_ERR(layer)) {
			dev_err(drm->dev,
				"Couldn't initialize overlay plane\n");
			return ERR_CAST(layer);
		};

		planes[i] = &layer->plane;
	};

	for (i = 0; i < mixer->cfg->ui_num; i++) {
		struct sun8i_ui_layer *layer;

		layer = sun8i_ui_layer_init_one(drm, mixer, i);
		if (IS_ERR(layer)) {
			dev_err(drm->dev, "Couldn't initialize %s plane\n",
				i ? "overlay" : "primary");
			return ERR_CAST(layer);
		};

		planes[mixer->cfg->vi_num + i] = &layer->plane;
	};

	return planes;
}

static const struct sunxi_engine_ops sun8i_engine_ops = {
	.commit		= sun8i_mixer_commit,
	.layers_init	= sun8i_layers_init,
};

static struct regmap_config sun8i_mixer_regmap_config = {
	.reg_bits	= 32,
	.val_bits	= 32,
	.reg_stride	= 4,
	.max_register	= 0xbfffc, /* guessed */
};

static int sun8i_mixer_of_get_id(struct device_node *node)
{
	struct device_node *ep, *remote;
	struct of_endpoint of_ep;

	/* Output port is 1, and we want the first endpoint. */
	ep = of_graph_get_endpoint_by_regs(node, 1, -1);
	if (!ep)
		return -EINVAL;

	remote = of_graph_get_remote_endpoint(ep);
	of_node_put(ep);
	if (!remote)
		return -EINVAL;

	of_graph_parse_endpoint(remote, &of_ep);
	of_node_put(remote);
	return of_ep.id;
}

static int sun8i_mixer_bind(struct device *dev, struct device *master,
			      void *data)
{
	struct platform_device *pdev = to_platform_device(dev);
	struct drm_device *drm = data;
	struct sun4i_drv *drv = drm->dev_private;
	struct sun8i_mixer *mixer;
	struct resource *res;
	void __iomem *regs;
	unsigned int base;
	int plane_cnt;
	int i, ret;

	/*
	 * The mixer uses single 32-bit register to store memory
	 * addresses, so that it cannot deal with 64-bit memory
	 * addresses.
	 * Restrict the DMA mask so that the mixer won't be
	 * allocated some memory that is too high.
	 */
	ret = dma_set_mask(dev, DMA_BIT_MASK(32));
	if (ret) {
		dev_err(dev, "Cannot do 32-bit DMA.\n");
		return ret;
	}

	mixer = devm_kzalloc(dev, sizeof(*mixer), GFP_KERNEL);
	if (!mixer)
		return -ENOMEM;
	dev_set_drvdata(dev, mixer);
	mixer->engine.ops = &sun8i_engine_ops;
	mixer->engine.node = dev->of_node;

	/*
	 * While this function can fail, we shouldn't do anything
	 * if this happens. Some early DE2 DT entries don't provide
	 * mixer id but work nevertheless because matching between
	 * TCON and mixer is done by comparing node pointers (old
	 * way) instead comparing ids. If this function fails and
	 * id is needed, it will fail during id matching anyway.
	 */
	mixer->engine.id = sun8i_mixer_of_get_id(dev->of_node);

	mixer->cfg = of_device_get_match_data(dev);
	if (!mixer->cfg)
		return -EINVAL;

	res = platform_get_resource(pdev, IORESOURCE_MEM, 0);
	regs = devm_ioremap_resource(dev, res);
	if (IS_ERR(regs))
		return PTR_ERR(regs);

	mixer->engine.regs = devm_regmap_init_mmio(dev, regs,
						   &sun8i_mixer_regmap_config);
	if (IS_ERR(mixer->engine.regs)) {
		dev_err(dev, "Couldn't create the mixer regmap\n");
		return PTR_ERR(mixer->engine.regs);
	}

	mixer->reset = devm_reset_control_get(dev, NULL);
	if (IS_ERR(mixer->reset)) {
		dev_err(dev, "Couldn't get our reset line\n");
		return PTR_ERR(mixer->reset);
	}

	ret = reset_control_deassert(mixer->reset);
	if (ret) {
		dev_err(dev, "Couldn't deassert our reset line\n");
		return ret;
	}

	mixer->bus_clk = devm_clk_get(dev, "bus");
	if (IS_ERR(mixer->bus_clk)) {
		dev_err(dev, "Couldn't get the mixer bus clock\n");
		ret = PTR_ERR(mixer->bus_clk);
		goto err_assert_reset;
	}
	clk_prepare_enable(mixer->bus_clk);

	mixer->mod_clk = devm_clk_get(dev, "mod");
	if (IS_ERR(mixer->mod_clk)) {
		dev_err(dev, "Couldn't get the mixer module clock\n");
		ret = PTR_ERR(mixer->mod_clk);
		goto err_disable_bus_clk;
	}

	/*
	 * It seems that we need to enforce that rate for whatever
	 * reason for the mixer to be functional. Make sure it's the
	 * case.
	 */
	if (mixer->cfg->mod_rate)
		clk_set_rate(mixer->mod_clk, mixer->cfg->mod_rate);

	clk_prepare_enable(mixer->mod_clk);

	list_add_tail(&mixer->engine.list, &drv->engine_list);

	base = sun8i_blender_base(mixer);

	/* Reset registers and disable unused sub-engines */
	if (mixer->cfg->is_de3) {
		for (i = 0; i < DE3_MIXER_UNIT_SIZE; i += 4)
			regmap_write(mixer->engine.regs, i, 0);

		regmap_write(mixer->engine.regs, SUN50I_MIXER_FCE_EN, 0);
		regmap_write(mixer->engine.regs, SUN50I_MIXER_PEAK_EN, 0);
		regmap_write(mixer->engine.regs, SUN50I_MIXER_LCTI_EN, 0);
		regmap_write(mixer->engine.regs, SUN50I_MIXER_BLS_EN, 0);
		regmap_write(mixer->engine.regs, SUN50I_MIXER_FCC_EN, 0);
		regmap_write(mixer->engine.regs, SUN50I_MIXER_DNS_EN, 0);
		regmap_write(mixer->engine.regs, SUN50I_MIXER_DRC_EN, 0);
		regmap_write(mixer->engine.regs, SUN50I_MIXER_FMT_EN, 0);
		regmap_write(mixer->engine.regs, SUN50I_MIXER_CDC0_EN, 0);
		regmap_write(mixer->engine.regs, SUN50I_MIXER_CDC1_EN, 0);
	} else {
		for (i = 0; i < DE2_MIXER_UNIT_SIZE; i += 4)
			regmap_write(mixer->engine.regs, i, 0);

		regmap_write(mixer->engine.regs, SUN8I_MIXER_FCE_EN, 0);
		regmap_write(mixer->engine.regs, SUN8I_MIXER_BWS_EN, 0);
		regmap_write(mixer->engine.regs, SUN8I_MIXER_LTI_EN, 0);
		regmap_write(mixer->engine.regs, SUN8I_MIXER_PEAK_EN, 0);
		regmap_write(mixer->engine.regs, SUN8I_MIXER_ASE_EN, 0);
		regmap_write(mixer->engine.regs, SUN8I_MIXER_FCC_EN, 0);
		regmap_write(mixer->engine.regs, SUN8I_MIXER_DCSC_EN, 0);
	}

	/* Enable the mixer */
	regmap_write(mixer->engine.regs, SUN8I_MIXER_GLOBAL_CTL,
		     SUN8I_MIXER_GLOBAL_CTL_RT_EN);

	/* Set background color to black */
	regmap_write(mixer->engine.regs, SUN8I_MIXER_BLEND_BKCOLOR(base),
		     SUN8I_MIXER_BLEND_COLOR_BLACK);

	/*
	 * Set fill color of bottom plane to black. Generally not needed
	 * except when VI plane is at bottom (zpos = 0) and enabled.
	 */
	regmap_write(mixer->engine.regs, SUN8I_MIXER_BLEND_PIPE_CTL(base),
		     SUN8I_MIXER_BLEND_PIPE_CTL_FC_EN(0));
	regmap_write(mixer->engine.regs, SUN8I_MIXER_BLEND_ATTR_FCOLOR(base, 0),
		     SUN8I_MIXER_BLEND_COLOR_BLACK);

	plane_cnt = mixer->cfg->vi_num + mixer->cfg->ui_num;
	for (i = 0; i < plane_cnt; i++)
		regmap_write(mixer->engine.regs,
			     SUN8I_MIXER_BLEND_MODE(base, i),
			     SUN8I_MIXER_BLEND_MODE_DEF);

	regmap_update_bits(mixer->engine.regs, SUN8I_MIXER_BLEND_PIPE_CTL(base),
			   SUN8I_MIXER_BLEND_PIPE_CTL_EN_MSK, 0);

	return 0;

err_disable_bus_clk:
	clk_disable_unprepare(mixer->bus_clk);
err_assert_reset:
	reset_control_assert(mixer->reset);
	return ret;
}

static void sun8i_mixer_unbind(struct device *dev, struct device *master,
				 void *data)
{
	struct sun8i_mixer *mixer = dev_get_drvdata(dev);

	list_del(&mixer->engine.list);

	clk_disable_unprepare(mixer->mod_clk);
	clk_disable_unprepare(mixer->bus_clk);
	reset_control_assert(mixer->reset);
}

static const struct component_ops sun8i_mixer_ops = {
	.bind	= sun8i_mixer_bind,
	.unbind	= sun8i_mixer_unbind,
};

static int sun8i_mixer_probe(struct platform_device *pdev)
{
	return component_add(&pdev->dev, &sun8i_mixer_ops);
}

static int sun8i_mixer_remove(struct platform_device *pdev)
{
	component_del(&pdev->dev, &sun8i_mixer_ops);

	return 0;
}

static const struct sun8i_mixer_cfg sun8i_a83t_mixer0_cfg = {
	.ccsc		= 0,
	.scaler_mask	= 0xf,
	.scanline_yuv	= 2048,
	.ui_num		= 3,
	.vi_num		= 1,
};

static const struct sun8i_mixer_cfg sun8i_a83t_mixer1_cfg = {
	.ccsc		= 1,
	.scaler_mask	= 0x3,
	.scanline_yuv	= 2048,
	.ui_num		= 1,
	.vi_num		= 1,
};

static const struct sun8i_mixer_cfg sun8i_h3_mixer0_cfg = {
	.ccsc		= 0,
	.mod_rate	= 432000000,
	.scaler_mask	= 0xf,
	.scanline_yuv	= 2048,
	.ui_num		= 3,
	.vi_num		= 1,
};

static const struct sun8i_mixer_cfg sun8i_r40_mixer0_cfg = {
	.ccsc		= 0,
	.mod_rate	= 297000000,
	.scaler_mask	= 0xf,
	.scanline_yuv	= 2048,
	.ui_num		= 3,
	.vi_num		= 1,
};

static const struct sun8i_mixer_cfg sun8i_r40_mixer1_cfg = {
	.ccsc		= 1,
	.mod_rate	= 297000000,
	.scaler_mask	= 0x3,
	.scanline_yuv	= 2048,
	.ui_num		= 1,
	.vi_num		= 1,
};

static const struct sun8i_mixer_cfg sun8i_v3s_mixer_cfg = {
	.vi_num = 2,
	.ui_num = 1,
	.scaler_mask = 0x3,
	.scanline_yuv = 2048,
	.ccsc = 0,
	.mod_rate = 150000000,
};

static const struct sun8i_mixer_cfg sun50i_a64_mixer0_cfg = {
	.ccsc		= 0,
	.mod_rate	= 297000000,
	.scaler_mask	= 0xf,
	.scanline_yuv	= 4096,
	.ui_num		= 3,
	.vi_num		= 1,
};

static const struct sun8i_mixer_cfg sun50i_a64_mixer1_cfg = {
	.ccsc		= 1,
	.mod_rate	= 297000000,
	.scaler_mask	= 0x3,
	.scanline_yuv	= 2048,
	.ui_num		= 1,
	.vi_num		= 1,
};

static const struct sun8i_mixer_cfg sun50i_h6_mixer0_cfg = {
	.ccsc		= 0,
	.is_de3		= true,
	.mod_rate	= 600000000,
	.scaler_mask	= 0xf,
<<<<<<< HEAD
=======
	.scanline_yuv	= 4096,
>>>>>>> 0ecfebd2
	.ui_num		= 3,
	.vi_num		= 1,
};

static const struct of_device_id sun8i_mixer_of_table[] = {
	{
		.compatible = "allwinner,sun8i-a83t-de2-mixer-0",
		.data = &sun8i_a83t_mixer0_cfg,
	},
	{
		.compatible = "allwinner,sun8i-a83t-de2-mixer-1",
		.data = &sun8i_a83t_mixer1_cfg,
	},
	{
		.compatible = "allwinner,sun8i-h3-de2-mixer-0",
		.data = &sun8i_h3_mixer0_cfg,
	},
	{
		.compatible = "allwinner,sun8i-r40-de2-mixer-0",
		.data = &sun8i_r40_mixer0_cfg,
	},
	{
		.compatible = "allwinner,sun8i-r40-de2-mixer-1",
		.data = &sun8i_r40_mixer1_cfg,
	},
	{
		.compatible = "allwinner,sun8i-v3s-de2-mixer",
		.data = &sun8i_v3s_mixer_cfg,
	},
	{
		.compatible = "allwinner,sun50i-a64-de2-mixer-0",
		.data = &sun50i_a64_mixer0_cfg,
	},
	{
		.compatible = "allwinner,sun50i-a64-de2-mixer-1",
		.data = &sun50i_a64_mixer1_cfg,
	},
	{
		.compatible = "allwinner,sun50i-h6-de3-mixer-0",
		.data = &sun50i_h6_mixer0_cfg,
	},
	{ }
};
MODULE_DEVICE_TABLE(of, sun8i_mixer_of_table);

static struct platform_driver sun8i_mixer_platform_driver = {
	.probe		= sun8i_mixer_probe,
	.remove		= sun8i_mixer_remove,
	.driver		= {
		.name		= "sun8i-mixer",
		.of_match_table	= sun8i_mixer_of_table,
	},
};
module_platform_driver(sun8i_mixer_platform_driver);

MODULE_AUTHOR("Icenowy Zheng <icenowy@aosc.io>");
MODULE_DESCRIPTION("Allwinner DE2 Mixer driver");
MODULE_LICENSE("GPL");<|MERGE_RESOLUTION|>--- conflicted
+++ resolved
@@ -606,10 +606,7 @@
 	.is_de3		= true,
 	.mod_rate	= 600000000,
 	.scaler_mask	= 0xf,
-<<<<<<< HEAD
-=======
 	.scanline_yuv	= 4096,
->>>>>>> 0ecfebd2
 	.ui_num		= 3,
 	.vi_num		= 1,
 };
