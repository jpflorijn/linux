--- conflicted
+++ resolved
@@ -51,10 +51,7 @@
 #define INTEL_UC_FIRMWARE_DEFS(fw_def, guc_def, huc_def) \
 	fw_def(ALDERLAKE_P, 0, guc_def(adlp, 62, 0, 3), huc_def(tgl, 7, 9, 3)) \
 	fw_def(ALDERLAKE_S, 0, guc_def(tgl, 62, 0, 0), huc_def(tgl,  7, 9, 3)) \
-<<<<<<< HEAD
-=======
 	fw_def(DG1,         0, guc_def(dg1, 62, 0, 0), huc_def(dg1,  7, 9, 3)) \
->>>>>>> df0cc57e
 	fw_def(ROCKETLAKE,  0, guc_def(tgl, 62, 0, 0), huc_def(tgl,  7, 9, 3)) \
 	fw_def(TIGERLAKE,   0, guc_def(tgl, 62, 0, 0), huc_def(tgl,  7, 9, 3)) \
 	fw_def(JASPERLAKE,  0, guc_def(ehl, 62, 0, 0), huc_def(ehl,  9, 0, 0)) \
