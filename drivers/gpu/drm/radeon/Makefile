#
# Makefile for the drm device driver.  This driver provides support for the
# Direct Rendering Infrastructure (DRI) in XFree86 4.1.0 and higher.

ccflags-y := -Iinclude/drm

hostprogs-y := mkregtable

quiet_cmd_mkregtable = MKREGTABLE $@
      cmd_mkregtable = $(obj)/mkregtable $< > $@

$(obj)/rn50_reg_safe.h: $(src)/reg_srcs/rn50 $(obj)/mkregtable
	$(call if_changed,mkregtable)

$(obj)/r100_reg_safe.h: $(src)/reg_srcs/r100 $(obj)/mkregtable
	$(call if_changed,mkregtable)

$(obj)/r200_reg_safe.h: $(src)/reg_srcs/r200 $(obj)/mkregtable
	$(call if_changed,mkregtable)

$(obj)/rv515_reg_safe.h: $(src)/reg_srcs/rv515 $(obj)/mkregtable
	$(call if_changed,mkregtable)

$(obj)/r300_reg_safe.h: $(src)/reg_srcs/r300 $(obj)/mkregtable
	$(call if_changed,mkregtable)

$(obj)/rs600_reg_safe.h: $(src)/reg_srcs/rs600 $(obj)/mkregtable
	$(call if_changed,mkregtable)

$(obj)/r100.o: $(obj)/r100_reg_safe.h $(obj)/rn50_reg_safe.h

$(obj)/r200.o: $(obj)/r200_reg_safe.h

$(obj)/rv515.o: $(obj)/rv515_reg_safe.h

$(obj)/r300.o: $(obj)/r300_reg_safe.h

$(obj)/rs600.o: $(obj)/rs600_reg_safe.h

radeon-y := radeon_drv.o radeon_cp.o radeon_state.o radeon_mem.o \
	radeon_irq.o r300_cmdbuf.o r600_cp.o
# add KMS driver
radeon-y += radeon_device.o radeon_kms.o \
	radeon_atombios.o radeon_agp.o atombios_crtc.o radeon_combios.o \
	atom.o radeon_fence.o radeon_ttm.o radeon_object.o radeon_gart.o \
	radeon_legacy_crtc.o radeon_legacy_encoders.o radeon_connectors.o \
	radeon_encoders.o radeon_display.o radeon_cursor.o radeon_i2c.o \
	radeon_clocks.o radeon_fb.o radeon_gem.o radeon_ring.o radeon_irq_kms.o \
	radeon_cs.o radeon_bios.o radeon_benchmark.o r100.o r300.o r420.o \
	rs400.o rs600.o rs690.o rv515.o r520.o r600.o rv770.o radeon_test.o \
	r200.o radeon_legacy_tv.o r600_cs.o r600_blit.o r600_blit_shaders.o \
<<<<<<< HEAD
	r600_blit_kms.o radeon_pm.o
=======
	r600_blit_kms.o radeon_pm.o atombios_dp.o
>>>>>>> d4877cf2

radeon-$(CONFIG_COMPAT) += radeon_ioc32.o

obj-$(CONFIG_DRM_RADEON)+= radeon.o<|MERGE_RESOLUTION|>--- conflicted
+++ resolved
@@ -49,11 +49,7 @@
 	radeon_cs.o radeon_bios.o radeon_benchmark.o r100.o r300.o r420.o \
 	rs400.o rs600.o rs690.o rv515.o r520.o r600.o rv770.o radeon_test.o \
 	r200.o radeon_legacy_tv.o r600_cs.o r600_blit.o r600_blit_shaders.o \
-<<<<<<< HEAD
-	r600_blit_kms.o radeon_pm.o
-=======
 	r600_blit_kms.o radeon_pm.o atombios_dp.o
->>>>>>> d4877cf2
 
 radeon-$(CONFIG_COMPAT) += radeon_ioc32.o
 
