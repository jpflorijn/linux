--- conflicted
+++ resolved
@@ -166,12 +166,6 @@
 	.pins[0]	= 2,
 };
 
-<<<<<<< HEAD
-=======
-static struct omap_board_config_kernel ams_delta_config[] __initdata = {
-	{ OMAP_TAG_LCD,		&ams_delta_lcd_config },
-};
-
 #define LATCH1_GPIO_BASE	232
 #define LATCH1_NGPIO		8
 
@@ -313,7 +307,6 @@
 }
 EXPORT_SYMBOL(ams_delta_latch_write);
 
->>>>>>> a754a87c
 static struct resource ams_delta_nand_resources[] = {
 	[0] = {
 		.start	= OMAP1_MPUIO_BASE,
