// SPDX-License-Identifier: (GPL-2.0-only OR BSD-3-Clause)
//
// This file is provided under a dual BSD/GPLv2 license.  When using or
// redistributing this file, you may do so under either license.
//
// Copyright(c) 2018 Intel Corporation. All rights reserved.
//
// Authors: Liam Girdwood <liam.r.girdwood@linux.intel.com>
//	    Ranjani Sridharan <ranjani.sridharan@linux.intel.com>
//	    Rander Wang <rander.wang@intel.com>
//          Keyon Jie <yang.jie@linux.intel.com>
//

/*
 * Hardware interface for generic Intel audio DSP HDA IP
 */

#include <sound/hdaudio_ext.h>
#include <sound/hda_register.h>

#include <linux/acpi.h>
#include <linux/module.h>
#include <linux/soundwire/sdw.h>
#include <linux/soundwire/sdw_intel.h>
#include <sound/intel-dsp-config.h>
#include <sound/intel-nhlt.h>
#include <sound/sof.h>
#include <sound/sof/xtensa.h>
#include "../sof-audio.h"
#include "../sof-pci-dev.h"
#include "../ops.h"
#include "hda.h"

#if IS_ENABLED(CONFIG_SND_SOC_SOF_HDA)
#include <sound/soc-acpi-intel-match.h>
#endif

/* platform specific devices */
#include "shim.h"

#define EXCEPT_MAX_HDR_SIZE	0x400
#define HDA_EXT_ROM_STATUS_SIZE 8

<<<<<<< HEAD
=======
int hda_ctrl_dai_widget_setup(struct snd_soc_dapm_widget *w)
{
	struct snd_sof_widget *swidget = w->dobj.private;
	struct snd_soc_component *component = swidget->scomp;
	struct snd_sof_dev *sdev = snd_soc_component_get_drvdata(component);
	struct sof_ipc_dai_config *config;
	struct snd_sof_dai *sof_dai;
	struct sof_ipc_reply reply;
	int ret;

	sof_dai = swidget->private;

	if (!sof_dai || !sof_dai->dai_config) {
		dev_err(sdev->dev, "No config for DAI %s\n", w->name);
		return -EINVAL;
	}

	/* DAI already configured, reset it before reconfiguring it */
	if (sof_dai->configured) {
		ret = hda_ctrl_dai_widget_free(w);
		if (ret < 0)
			return ret;
	}

	config = &sof_dai->dai_config[sof_dai->current_config];

	/*
	 * For static pipelines, the DAI widget would already be set up and calling
	 * sof_widget_setup() simply returns without doing anything.
	 * For dynamic pipelines, the DAI widget will be set up now.
	 */
	ret = sof_widget_setup(sdev, swidget);
	if (ret < 0) {
		dev_err(sdev->dev, "error: failed setting up DAI widget %s\n", w->name);
		return ret;
	}

	/* set HW_PARAMS flag */
	config->flags = FIELD_PREP(SOF_DAI_CONFIG_FLAGS_MASK, SOF_DAI_CONFIG_FLAGS_HW_PARAMS);

	/* send DAI_CONFIG IPC */
	ret = sof_ipc_tx_message(sdev->ipc, config->hdr.cmd, config, config->hdr.size,
				 &reply, sizeof(reply));
	if (ret < 0) {
		dev_err(sdev->dev, "error: failed setting DAI config for %s\n", w->name);
		return ret;
	}

	sof_dai->configured = true;

	return 0;
}

int hda_ctrl_dai_widget_free(struct snd_soc_dapm_widget *w)
{
	struct snd_sof_widget *swidget = w->dobj.private;
	struct snd_soc_component *component = swidget->scomp;
	struct snd_sof_dev *sdev = snd_soc_component_get_drvdata(component);
	struct sof_ipc_dai_config *config;
	struct snd_sof_dai *sof_dai;
	struct sof_ipc_reply reply;
	int ret;

	sof_dai = swidget->private;

	if (!sof_dai || !sof_dai->dai_config) {
		dev_err(sdev->dev, "error: No config to free DAI %s\n", w->name);
		return -EINVAL;
	}

	/* nothing to do if hw_free() is called without restarting the stream after resume. */
	if (!sof_dai->configured)
		return 0;

	config = &sof_dai->dai_config[sof_dai->current_config];

	/* set HW_FREE flag */
	config->flags = FIELD_PREP(SOF_DAI_CONFIG_FLAGS_MASK, SOF_DAI_CONFIG_FLAGS_HW_FREE);

	ret = sof_ipc_tx_message(sdev->ipc, config->hdr.cmd, config, config->hdr.size,
				 &reply, sizeof(reply));
	if (ret < 0)
		dev_err(sdev->dev, "error: failed resetting DAI config for %s\n", w->name);

	/*
	 * Reset the configured_flag and free the widget even if the IPC fails to keep
	 * the widget use_count balanced
	 */
	sof_dai->configured = false;

	return sof_widget_free(sdev, swidget);
}

>>>>>>> df0cc57e
static const struct sof_intel_dsp_desc
	*get_chip_info(struct snd_sof_pdata *pdata)
{
	const struct sof_dev_desc *desc = pdata->desc;
	const struct sof_intel_dsp_desc *chip_info;

	chip_info = desc->chip_info;

	return chip_info;
}

#if IS_ENABLED(CONFIG_SND_SOC_SOF_INTEL_SOUNDWIRE)

/*
 * The default for SoundWire clock stop quirks is to power gate the IP
 * and do a Bus Reset, this will need to be modified when the DSP
 * needs to remain in D0i3 so that the Master does not lose context
 * and enumeration is not required on clock restart
 */
static int sdw_clock_stop_quirks = SDW_INTEL_CLK_STOP_BUS_RESET;
module_param(sdw_clock_stop_quirks, int, 0444);
MODULE_PARM_DESC(sdw_clock_stop_quirks, "SOF SoundWire clock stop quirks");

static int sdw_dai_config_ipc(struct snd_sof_dev *sdev,
			      struct snd_soc_dapm_widget *w,
			      int link_id, int alh_stream_id, int dai_id, bool setup)
{
	struct snd_sof_widget *swidget = w->dobj.private;
	struct sof_ipc_dai_config *config;
	struct snd_sof_dai *sof_dai;

	if (!swidget) {
		dev_err(sdev->dev, "error: No private data for widget %s\n", w->name);
		return -EINVAL;
	}

	sof_dai = swidget->private;

	if (!sof_dai || !sof_dai->dai_config) {
		dev_err(sdev->dev, "error: No config for DAI %s\n", w->name);
		return -EINVAL;
	}

	config = &sof_dai->dai_config[sof_dai->current_config];

	/* update config with link and stream ID */
	config->dai_index = (link_id << 8) | dai_id;
	config->alh.stream_id = alh_stream_id;

	if (setup)
		return hda_ctrl_dai_widget_setup(w);

	return hda_ctrl_dai_widget_free(w);
}

static int sdw_params_stream(struct device *dev,
			     struct sdw_intel_stream_params_data *params_data)
{
	struct snd_pcm_substream *substream = params_data->substream;
	struct snd_sof_dev *sdev = dev_get_drvdata(dev);
	struct snd_soc_dai *d = params_data->dai;
	struct snd_soc_dapm_widget *w;

	if (substream->stream == SNDRV_PCM_STREAM_PLAYBACK)
		w = d->playback_widget;
	else
		w = d->capture_widget;

	return sdw_dai_config_ipc(sdev, w, params_data->link_id, params_data->alh_stream_id,
				  d->id, true);
}

static int sdw_free_stream(struct device *dev,
			   struct sdw_intel_stream_free_data *free_data)
{
	struct snd_pcm_substream *substream = free_data->substream;
	struct snd_sof_dev *sdev = dev_get_drvdata(dev);
	struct snd_soc_dai *d = free_data->dai;
	struct snd_soc_dapm_widget *w;

	if (substream->stream == SNDRV_PCM_STREAM_PLAYBACK)
		w = d->playback_widget;
	else
		w = d->capture_widget;

	/* send invalid stream_id */
	return sdw_dai_config_ipc(sdev, w, free_data->link_id, 0xFFFF, d->id, false);
}

static const struct sdw_intel_ops sdw_callback = {
	.params_stream = sdw_params_stream,
	.free_stream = sdw_free_stream,
};

void hda_sdw_int_enable(struct snd_sof_dev *sdev, bool enable)
{
	sdw_intel_enable_irq(sdev->bar[HDA_DSP_BAR], enable);
}

static int hda_sdw_acpi_scan(struct snd_sof_dev *sdev)
{
	struct sof_intel_hda_dev *hdev;
	acpi_handle handle;
	int ret;

	handle = ACPI_HANDLE(sdev->dev);

	/* save ACPI info for the probe step */
	hdev = sdev->pdata->hw_pdata;

	ret = sdw_intel_acpi_scan(handle, &hdev->info);
	if (ret < 0)
		return -EINVAL;

	return 0;
}

static int hda_sdw_probe(struct snd_sof_dev *sdev)
{
	struct sof_intel_hda_dev *hdev;
	struct sdw_intel_res res;
	void *sdw;

	hdev = sdev->pdata->hw_pdata;

	memset(&res, 0, sizeof(res));

	res.mmio_base = sdev->bar[HDA_DSP_BAR];
	res.shim_base = hdev->desc->sdw_shim_base;
	res.alh_base = hdev->desc->sdw_alh_base;
	res.irq = sdev->ipc_irq;
	res.handle = hdev->info.handle;
	res.parent = sdev->dev;
	res.ops = &sdw_callback;
	res.dev = sdev->dev;
	res.clock_stop_quirks = sdw_clock_stop_quirks;

	/*
	 * ops and arg fields are not populated for now,
	 * they will be needed when the DAI callbacks are
	 * provided
	 */

	/* we could filter links here if needed, e.g for quirks */
	res.count = hdev->info.count;
	res.link_mask = hdev->info.link_mask;

	sdw = sdw_intel_probe(&res);
	if (!sdw) {
		dev_err(sdev->dev, "error: SoundWire probe failed\n");
		return -EINVAL;
	}

	/* save context */
	hdev->sdw = sdw;

	return 0;
}

int hda_sdw_startup(struct snd_sof_dev *sdev)
{
	struct sof_intel_hda_dev *hdev;
	struct snd_sof_pdata *pdata = sdev->pdata;

	hdev = sdev->pdata->hw_pdata;

	if (!hdev->sdw)
		return 0;

	if (pdata->machine && !pdata->machine->mach_params.link_mask)
		return 0;

	return sdw_intel_startup(hdev->sdw);
}

static int hda_sdw_exit(struct snd_sof_dev *sdev)
{
	struct sof_intel_hda_dev *hdev;

	hdev = sdev->pdata->hw_pdata;

	hda_sdw_int_enable(sdev, false);

	if (hdev->sdw)
		sdw_intel_exit(hdev->sdw);
	hdev->sdw = NULL;

	return 0;
}

bool hda_common_check_sdw_irq(struct snd_sof_dev *sdev)
{
	struct sof_intel_hda_dev *hdev;
	bool ret = false;
	u32 irq_status;

	hdev = sdev->pdata->hw_pdata;

	if (!hdev->sdw)
		return ret;

	/* store status */
	irq_status = snd_sof_dsp_read(sdev, HDA_DSP_BAR, HDA_DSP_REG_ADSPIS2);

	/* invalid message ? */
	if (irq_status == 0xffffffff)
		goto out;

	/* SDW message ? */
	if (irq_status & HDA_DSP_REG_ADSPIS2_SNDW)
		ret = true;

out:
	return ret;
}

static bool hda_dsp_check_sdw_irq(struct snd_sof_dev *sdev)
{
	const struct sof_intel_dsp_desc *chip;

	chip = get_chip_info(sdev->pdata);
	if (chip && chip->check_sdw_irq)
		return chip->check_sdw_irq(sdev);

	return false;
}

static irqreturn_t hda_dsp_sdw_thread(int irq, void *context)
{
	return sdw_intel_thread(irq, context);
}

static bool hda_sdw_check_wakeen_irq(struct snd_sof_dev *sdev)
{
	struct sof_intel_hda_dev *hdev;

	hdev = sdev->pdata->hw_pdata;
	if (hdev->sdw &&
	    snd_sof_dsp_read(sdev, HDA_DSP_BAR,
			     hdev->desc->sdw_shim_base + SDW_SHIM_WAKESTS))
		return true;

	return false;
}

void hda_sdw_process_wakeen(struct snd_sof_dev *sdev)
{
	struct sof_intel_hda_dev *hdev;

	hdev = sdev->pdata->hw_pdata;
	if (!hdev->sdw)
		return;

	sdw_intel_process_wakeen_event(hdev->sdw);
}

#else /* IS_ENABLED(CONFIG_SND_SOC_SOF_INTEL_SOUNDWIRE) */
static inline int hda_sdw_acpi_scan(struct snd_sof_dev *sdev)
{
	return 0;
}

static inline int hda_sdw_probe(struct snd_sof_dev *sdev)
{
	return 0;
}

static inline int hda_sdw_exit(struct snd_sof_dev *sdev)
{
	return 0;
}

static inline bool hda_dsp_check_sdw_irq(struct snd_sof_dev *sdev)
{
	return false;
}

static inline irqreturn_t hda_dsp_sdw_thread(int irq, void *context)
{
	return IRQ_HANDLED;
}

static inline bool hda_sdw_check_wakeen_irq(struct snd_sof_dev *sdev)
{
	return false;
}

#endif /* IS_ENABLED(CONFIG_SND_SOC_SOF_INTEL_SOUNDWIRE) */

/*
 * Debug
 */

struct hda_dsp_msg_code {
	u32 code;
	const char *msg;
};

#if IS_ENABLED(CONFIG_SND_SOC_SOF_DEBUG)
static bool hda_use_msi = true;
module_param_named(use_msi, hda_use_msi, bool, 0444);
MODULE_PARM_DESC(use_msi, "SOF HDA use PCI MSI mode");
#else
#define hda_use_msi	(1)
#endif

static char *hda_model;
module_param(hda_model, charp, 0444);
MODULE_PARM_DESC(hda_model, "Use the given HDA board model.");

#if IS_ENABLED(CONFIG_SND_SOC_SOF_HDA) || IS_ENABLED(CONFIG_SND_SOC_SOF_INTEL_SOUNDWIRE)
static int hda_dmic_num = -1;
module_param_named(dmic_num, hda_dmic_num, int, 0444);
MODULE_PARM_DESC(dmic_num, "SOF HDA DMIC number");
#endif

#if IS_ENABLED(CONFIG_SND_SOC_SOF_HDA)
static bool hda_codec_use_common_hdmi = IS_ENABLED(CONFIG_SND_HDA_CODEC_HDMI);
module_param_named(use_common_hdmi, hda_codec_use_common_hdmi, bool, 0444);
MODULE_PARM_DESC(use_common_hdmi, "SOF HDA use common HDMI codec driver");
#endif

static const struct hda_dsp_msg_code hda_dsp_rom_msg[] = {
	{HDA_DSP_ROM_FW_MANIFEST_LOADED, "status: manifest loaded"},
	{HDA_DSP_ROM_FW_FW_LOADED, "status: fw loaded"},
	{HDA_DSP_ROM_FW_ENTERED, "status: fw entered"},
	{HDA_DSP_ROM_CSE_ERROR, "error: cse error"},
	{HDA_DSP_ROM_CSE_WRONG_RESPONSE, "error: cse wrong response"},
	{HDA_DSP_ROM_IMR_TO_SMALL, "error: IMR too small"},
	{HDA_DSP_ROM_BASE_FW_NOT_FOUND, "error: base fw not found"},
	{HDA_DSP_ROM_CSE_VALIDATION_FAILED, "error: signature verification failed"},
	{HDA_DSP_ROM_IPC_FATAL_ERROR, "error: ipc fatal error"},
	{HDA_DSP_ROM_L2_CACHE_ERROR, "error: L2 cache error"},
	{HDA_DSP_ROM_LOAD_OFFSET_TO_SMALL, "error: load offset too small"},
	{HDA_DSP_ROM_API_PTR_INVALID, "error: API ptr invalid"},
	{HDA_DSP_ROM_BASEFW_INCOMPAT, "error: base fw incompatible"},
	{HDA_DSP_ROM_UNHANDLED_INTERRUPT, "error: unhandled interrupt"},
	{HDA_DSP_ROM_MEMORY_HOLE_ECC, "error: ECC memory hole"},
	{HDA_DSP_ROM_KERNEL_EXCEPTION, "error: kernel exception"},
	{HDA_DSP_ROM_USER_EXCEPTION, "error: user exception"},
	{HDA_DSP_ROM_UNEXPECTED_RESET, "error: unexpected reset"},
	{HDA_DSP_ROM_NULL_FW_ENTRY,	"error: null FW entry point"},
};

static void hda_dsp_get_status(struct snd_sof_dev *sdev)
{
	u32 status;
	int i;

	status = snd_sof_dsp_read(sdev, HDA_DSP_BAR,
				  HDA_DSP_SRAM_REG_ROM_STATUS);

	for (i = 0; i < ARRAY_SIZE(hda_dsp_rom_msg); i++) {
		if (status == hda_dsp_rom_msg[i].code) {
			dev_err(sdev->dev, "%s - code %8.8x\n",
				hda_dsp_rom_msg[i].msg, status);
			return;
		}
	}

	/* not for us, must be generic sof message */
	dev_dbg(sdev->dev, "unknown ROM status value %8.8x\n", status);
}

static void hda_dsp_get_registers(struct snd_sof_dev *sdev,
				  struct sof_ipc_dsp_oops_xtensa *xoops,
				  struct sof_ipc_panic_info *panic_info,
				  u32 *stack, size_t stack_words)
{
	u32 offset = sdev->dsp_oops_offset;

	/* first read registers */
	sof_mailbox_read(sdev, offset, xoops, sizeof(*xoops));

	/* note: variable AR register array is not read */

	/* then get panic info */
	if (xoops->arch_hdr.totalsize > EXCEPT_MAX_HDR_SIZE) {
		dev_err(sdev->dev, "invalid header size 0x%x. FW oops is bogus\n",
			xoops->arch_hdr.totalsize);
		return;
	}
	offset += xoops->arch_hdr.totalsize;
	sof_block_read(sdev, sdev->mmio_bar, offset,
		       panic_info, sizeof(*panic_info));

	/* then get the stack */
	offset += sizeof(*panic_info);
	sof_block_read(sdev, sdev->mmio_bar, offset, stack,
		       stack_words * sizeof(u32));
}

/* dump the first 8 dwords representing the extended ROM status */
static void hda_dsp_dump_ext_rom_status(struct snd_sof_dev *sdev, u32 flags)
{
	char msg[128];
	int len = 0;
	u32 value;
	int i;

	for (i = 0; i < HDA_EXT_ROM_STATUS_SIZE; i++) {
		value = snd_sof_dsp_read(sdev, HDA_DSP_BAR, HDA_DSP_SRAM_REG_ROM_STATUS + i * 0x4);
		len += snprintf(msg + len, sizeof(msg) - len, " 0x%x", value);
	}

	dev_err(sdev->dev, "extended rom status: %s", msg);

}

void hda_dsp_dump(struct snd_sof_dev *sdev, u32 flags)
{
	struct sof_ipc_dsp_oops_xtensa xoops;
	struct sof_ipc_panic_info panic_info;
	u32 stack[HDA_DSP_STACK_DUMP_SIZE];

	/* print ROM/FW status */
	hda_dsp_get_status(sdev);

<<<<<<< HEAD
	/* print panic info if FW boot is complete. Otherwise, print the extended ROM status */
	if (sdev->fw_state == SOF_FW_BOOT_COMPLETE) {
=======
	if (flags & SOF_DBG_DUMP_REGS) {
>>>>>>> df0cc57e
		u32 status = snd_sof_dsp_read(sdev, HDA_DSP_BAR, HDA_DSP_SRAM_REG_FW_STATUS);
		u32 panic = snd_sof_dsp_read(sdev, HDA_DSP_BAR, HDA_DSP_SRAM_REG_FW_TRACEP);

		hda_dsp_get_registers(sdev, &xoops, &panic_info, stack,
				      HDA_DSP_STACK_DUMP_SIZE);
		snd_sof_get_status(sdev, status, panic, &xoops, &panic_info,
				   stack, HDA_DSP_STACK_DUMP_SIZE);
	} else {
		hda_dsp_dump_ext_rom_status(sdev, flags);
	}
}

void hda_ipc_irq_dump(struct snd_sof_dev *sdev)
{
	struct hdac_bus *bus = sof_to_bus(sdev);
	u32 adspis;
	u32 intsts;
	u32 intctl;
	u32 ppsts;
	u8 rirbsts;

	/* read key IRQ stats and config registers */
	adspis = snd_sof_dsp_read(sdev, HDA_DSP_BAR, HDA_DSP_REG_ADSPIS);
	intsts = snd_sof_dsp_read(sdev, HDA_DSP_HDA_BAR, SOF_HDA_INTSTS);
	intctl = snd_sof_dsp_read(sdev, HDA_DSP_HDA_BAR, SOF_HDA_INTCTL);
	ppsts = snd_sof_dsp_read(sdev, HDA_DSP_PP_BAR, SOF_HDA_REG_PP_PPSTS);
	rirbsts = snd_hdac_chip_readb(bus, RIRBSTS);

	dev_err(sdev->dev, "hda irq intsts 0x%8.8x intlctl 0x%8.8x rirb %2.2x\n",
		intsts, intctl, rirbsts);
	dev_err(sdev->dev, "dsp irq ppsts 0x%8.8x adspis 0x%8.8x\n", ppsts, adspis);
}

void hda_ipc_dump(struct snd_sof_dev *sdev)
{
	u32 hipcie;
	u32 hipct;
	u32 hipcctl;

	hda_ipc_irq_dump(sdev);

	/* read IPC status */
	hipcie = snd_sof_dsp_read(sdev, HDA_DSP_BAR, HDA_DSP_REG_HIPCIE);
	hipct = snd_sof_dsp_read(sdev, HDA_DSP_BAR, HDA_DSP_REG_HIPCT);
	hipcctl = snd_sof_dsp_read(sdev, HDA_DSP_BAR, HDA_DSP_REG_HIPCCTL);

	/* dump the IPC regs */
	/* TODO: parse the raw msg */
	dev_err(sdev->dev, "host status 0x%8.8x dsp status 0x%8.8x mask 0x%8.8x\n",
		hipcie, hipct, hipcctl);
}

static int hda_init(struct snd_sof_dev *sdev)
{
	struct hda_bus *hbus;
	struct hdac_bus *bus;
	struct pci_dev *pci = to_pci_dev(sdev->dev);
	int ret;

	hbus = sof_to_hbus(sdev);
	bus = sof_to_bus(sdev);

	/* HDA bus init */
	sof_hda_bus_init(bus, &pci->dev);

	bus->use_posbuf = 1;
	bus->bdl_pos_adj = 0;
	bus->sync_write = 1;

	mutex_init(&hbus->prepare_mutex);
	hbus->pci = pci;
	hbus->mixer_assigned = -1;
	hbus->modelname = hda_model;

	/* initialise hdac bus */
	bus->addr = pci_resource_start(pci, 0);
	bus->remap_addr = pci_ioremap_bar(pci, 0);
	if (!bus->remap_addr) {
		dev_err(bus->dev, "error: ioremap error\n");
		return -ENXIO;
	}

	/* HDA base */
	sdev->bar[HDA_DSP_HDA_BAR] = bus->remap_addr;

	/* init i915 and HDMI codecs */
	ret = hda_codec_i915_init(sdev);
	if (ret < 0)
		dev_warn(sdev->dev, "init of i915 and HDMI codec failed\n");

	/* get controller capabilities */
	ret = hda_dsp_ctrl_get_caps(sdev);
	if (ret < 0)
		dev_err(sdev->dev, "error: get caps error\n");

	return ret;
}

#if IS_ENABLED(CONFIG_SND_SOC_SOF_HDA) || IS_ENABLED(CONFIG_SND_SOC_SOF_INTEL_SOUNDWIRE)

static int check_nhlt_dmic(struct snd_sof_dev *sdev)
{
	struct nhlt_acpi_table *nhlt;
	int dmic_num;

	nhlt = intel_nhlt_init(sdev->dev);
	if (nhlt) {
		dmic_num = intel_nhlt_get_dmic_geo(sdev->dev, nhlt);
		intel_nhlt_free(nhlt);
		if (dmic_num >= 1 && dmic_num <= 4)
			return dmic_num;
	}

	return 0;
}

static const char *fixup_tplg_name(struct snd_sof_dev *sdev,
				   const char *sof_tplg_filename,
				   const char *idisp_str,
				   const char *dmic_str)
{
	const char *tplg_filename = NULL;
	char *filename, *tmp;
	const char *split_ext;

	filename = kstrdup(sof_tplg_filename, GFP_KERNEL);
	if (!filename)
		return NULL;

	/* this assumes a .tplg extension */
	tmp = filename;
	split_ext = strsep(&tmp, ".");
	if (split_ext)
		tplg_filename = devm_kasprintf(sdev->dev, GFP_KERNEL,
					       "%s%s%s.tplg",
					       split_ext, idisp_str, dmic_str);
	kfree(filename);

	return tplg_filename;
}

static int dmic_topology_fixup(struct snd_sof_dev *sdev,
			       const char **tplg_filename,
			       const char *idisp_str,
			       int *dmic_found)
{
	const char *default_tplg_filename = *tplg_filename;
	const char *fixed_tplg_filename;
	const char *dmic_str;
	int dmic_num;

	/* first check NHLT for DMICs */
	dmic_num = check_nhlt_dmic(sdev);

	/* allow for module parameter override */
	if (hda_dmic_num != -1) {
		dev_dbg(sdev->dev,
			"overriding DMICs detected in NHLT tables %d by kernel param %d\n",
			dmic_num, hda_dmic_num);
		dmic_num = hda_dmic_num;
	}

	switch (dmic_num) {
	case 1:
		dmic_str = "-1ch";
		break;
	case 2:
		dmic_str = "-2ch";
		break;
	case 3:
		dmic_str = "-3ch";
		break;
	case 4:
		dmic_str = "-4ch";
		break;
	default:
		dmic_num = 0;
		dmic_str = "";
		break;
	}

	fixed_tplg_filename = fixup_tplg_name(sdev, default_tplg_filename,
					      idisp_str, dmic_str);
	if (!fixed_tplg_filename)
		return -ENOMEM;

	dev_info(sdev->dev, "DMICs detected in NHLT tables: %d\n", dmic_num);
	*dmic_found = dmic_num;
	*tplg_filename = fixed_tplg_filename;

	return 0;
}
#endif

static int hda_init_caps(struct snd_sof_dev *sdev)
{
	struct hdac_bus *bus = sof_to_bus(sdev);
	struct snd_sof_pdata *pdata = sdev->pdata;
#if IS_ENABLED(CONFIG_SND_SOC_SOF_HDA)
	struct hdac_ext_link *hlink;
#endif
	struct sof_intel_hda_dev *hdev = pdata->hw_pdata;
	u32 link_mask;
	int ret = 0;

	/* check if dsp is there */
	if (bus->ppcap)
		dev_dbg(sdev->dev, "PP capability, will probe DSP later.\n");

	/* Init HDA controller after i915 init */
	ret = hda_dsp_ctrl_init_chip(sdev, true);
	if (ret < 0) {
		dev_err(bus->dev, "error: init chip failed with ret: %d\n",
			ret);
		return ret;
	}

	/* scan SoundWire capabilities exposed by DSDT */
	ret = hda_sdw_acpi_scan(sdev);
	if (ret < 0) {
		dev_dbg(sdev->dev, "skipping SoundWire, not detected with ACPI scan\n");
		goto skip_soundwire;
	}

	link_mask = hdev->info.link_mask;
	if (!link_mask) {
		dev_dbg(sdev->dev, "skipping SoundWire, no links enabled\n");
		goto skip_soundwire;
	}

	/*
	 * probe/allocate SoundWire resources.
	 * The hardware configuration takes place in hda_sdw_startup
	 * after power rails are enabled.
	 * It's entirely possible to have a mix of I2S/DMIC/SoundWire
	 * devices, so we allocate the resources in all cases.
	 */
	ret = hda_sdw_probe(sdev);
	if (ret < 0) {
		dev_err(sdev->dev, "error: SoundWire probe error\n");
		return ret;
	}

skip_soundwire:

#if IS_ENABLED(CONFIG_SND_SOC_SOF_HDA)
	if (bus->mlcap)
		snd_hdac_ext_bus_get_ml_capabilities(bus);

	/* create codec instances */
	hda_codec_probe_bus(sdev, hda_codec_use_common_hdmi);

	if (!HDA_IDISP_CODEC(bus->codec_mask))
		hda_codec_i915_display_power(sdev, false);

	/*
	 * we are done probing so decrement link counts
	 */
	list_for_each_entry(hlink, &bus->hlink_list, list)
		snd_hdac_ext_bus_link_put(bus, hlink);
#endif
	return 0;
}

<<<<<<< HEAD
=======
static void hda_check_for_state_change(struct snd_sof_dev *sdev)
{
#if IS_ENABLED(CONFIG_SND_SOC_SOF_HDA)
	struct hdac_bus *bus = sof_to_bus(sdev);
	unsigned int codec_mask;

	codec_mask = snd_hdac_chip_readw(bus, STATESTS);
	if (codec_mask) {
		hda_codec_jack_check(sdev);
		snd_hdac_chip_writew(bus, STATESTS, codec_mask);
	}
#endif
}

>>>>>>> df0cc57e
static irqreturn_t hda_dsp_interrupt_handler(int irq, void *context)
{
	struct snd_sof_dev *sdev = context;

	/*
	 * Get global interrupt status. It includes all hardware interrupt
	 * sources in the Intel HD Audio controller.
	 */
	if (snd_sof_dsp_read(sdev, HDA_DSP_HDA_BAR, SOF_HDA_INTSTS) &
	    SOF_HDA_INTSTS_GIS) {

		/* disable GIE interrupt */
		snd_sof_dsp_update_bits(sdev, HDA_DSP_HDA_BAR,
					SOF_HDA_INTCTL,
					SOF_HDA_INT_GLOBAL_EN,
					0);

		return IRQ_WAKE_THREAD;
	}

	return IRQ_NONE;
}

static irqreturn_t hda_dsp_interrupt_thread(int irq, void *context)
{
	struct snd_sof_dev *sdev = context;
	struct sof_intel_hda_dev *hdev = sdev->pdata->hw_pdata;

	/* deal with streams and controller first */
	if (hda_dsp_check_stream_irq(sdev))
		hda_dsp_stream_threaded_handler(irq, sdev);

	if (hda_dsp_check_ipc_irq(sdev))
		sof_ops(sdev)->irq_thread(irq, sdev);

	if (hda_dsp_check_sdw_irq(sdev))
		hda_dsp_sdw_thread(irq, hdev->sdw);

	if (hda_sdw_check_wakeen_irq(sdev))
		hda_sdw_process_wakeen(sdev);

	hda_check_for_state_change(sdev);

	/* enable GIE interrupt */
	snd_sof_dsp_update_bits(sdev, HDA_DSP_HDA_BAR,
				SOF_HDA_INTCTL,
				SOF_HDA_INT_GLOBAL_EN,
				SOF_HDA_INT_GLOBAL_EN);

	return IRQ_HANDLED;
}

int hda_dsp_probe(struct snd_sof_dev *sdev)
{
	struct pci_dev *pci = to_pci_dev(sdev->dev);
	struct sof_intel_hda_dev *hdev;
	struct hdac_bus *bus;
	const struct sof_intel_dsp_desc *chip;
	int ret = 0;

	/*
	 * detect DSP by checking class/subclass/prog-id information
	 * class=04 subclass 03 prog-if 00: no DSP, legacy driver is required
	 * class=04 subclass 01 prog-if 00: DSP is present
	 *   (and may be required e.g. for DMIC or SSP support)
	 * class=04 subclass 03 prog-if 80: either of DSP or legacy mode works
	 */
	if (pci->class == 0x040300) {
		dev_err(sdev->dev, "error: the DSP is not enabled on this platform, aborting probe\n");
		return -ENODEV;
	} else if (pci->class != 0x040100 && pci->class != 0x040380) {
		dev_err(sdev->dev, "error: unknown PCI class/subclass/prog-if 0x%06x found, aborting probe\n", pci->class);
		return -ENODEV;
	}
	dev_info(sdev->dev, "DSP detected with PCI class/subclass/prog-if 0x%06x\n", pci->class);

	chip = get_chip_info(sdev->pdata);
	if (!chip) {
		dev_err(sdev->dev, "error: no such device supported, chip id:%x\n",
			pci->device);
		ret = -EIO;
		goto err;
	}

	hdev = devm_kzalloc(sdev->dev, sizeof(*hdev), GFP_KERNEL);
	if (!hdev)
		return -ENOMEM;
	sdev->pdata->hw_pdata = hdev;
	hdev->desc = chip;

	hdev->dmic_dev = platform_device_register_data(sdev->dev, "dmic-codec",
						       PLATFORM_DEVID_NONE,
						       NULL, 0);
	if (IS_ERR(hdev->dmic_dev)) {
		dev_err(sdev->dev, "error: failed to create DMIC device\n");
		return PTR_ERR(hdev->dmic_dev);
	}

	/*
	 * use position update IPC if either it is forced
	 * or we don't have other choice
	 */
#if IS_ENABLED(CONFIG_SND_SOC_SOF_DEBUG_FORCE_IPC_POSITION)
	hdev->no_ipc_position = 0;
#else
	hdev->no_ipc_position = sof_ops(sdev)->pcm_pointer ? 1 : 0;
#endif

	/* set up HDA base */
	bus = sof_to_bus(sdev);
	ret = hda_init(sdev);
	if (ret < 0)
		goto hdac_bus_unmap;

	/* DSP base */
	sdev->bar[HDA_DSP_BAR] = pci_ioremap_bar(pci, HDA_DSP_BAR);
	if (!sdev->bar[HDA_DSP_BAR]) {
		dev_err(sdev->dev, "error: ioremap error\n");
		ret = -ENXIO;
		goto hdac_bus_unmap;
	}

	sdev->mmio_bar = HDA_DSP_BAR;
	sdev->mailbox_bar = HDA_DSP_BAR;

	/* allow 64bit DMA address if supported by H/W */
	if (dma_set_mask_and_coherent(&pci->dev, DMA_BIT_MASK(64))) {
		dev_dbg(sdev->dev, "DMA mask is 32 bit\n");
		dma_set_mask_and_coherent(&pci->dev, DMA_BIT_MASK(32));
	}

	/* init streams */
	ret = hda_dsp_stream_init(sdev);
	if (ret < 0) {
		dev_err(sdev->dev, "error: failed to init streams\n");
		/*
		 * not all errors are due to memory issues, but trying
		 * to free everything does not harm
		 */
		goto free_streams;
	}

	/*
	 * register our IRQ
	 * let's try to enable msi firstly
	 * if it fails, use legacy interrupt mode
	 * TODO: support msi multiple vectors
	 */
	if (hda_use_msi && pci_alloc_irq_vectors(pci, 1, 1, PCI_IRQ_MSI) > 0) {
		dev_info(sdev->dev, "use msi interrupt mode\n");
		sdev->ipc_irq = pci_irq_vector(pci, 0);
		/* initialised to "false" by kzalloc() */
		sdev->msi_enabled = true;
	}

	if (!sdev->msi_enabled) {
		dev_info(sdev->dev, "use legacy interrupt mode\n");
		/*
		 * in IO-APIC mode, hda->irq and ipc_irq are using the same
		 * irq number of pci->irq
		 */
		sdev->ipc_irq = pci->irq;
	}

	dev_dbg(sdev->dev, "using IPC IRQ %d\n", sdev->ipc_irq);
	ret = request_threaded_irq(sdev->ipc_irq, hda_dsp_interrupt_handler,
				   hda_dsp_interrupt_thread,
				   IRQF_SHARED, "AudioDSP", sdev);
	if (ret < 0) {
		dev_err(sdev->dev, "error: failed to register IPC IRQ %d\n",
			sdev->ipc_irq);
		goto free_irq_vector;
	}

	pci_set_master(pci);
	synchronize_irq(pci->irq);

	/*
	 * clear TCSEL to clear playback on some HD Audio
	 * codecs. PCI TCSEL is defined in the Intel manuals.
	 */
	snd_sof_pci_update_bits(sdev, PCI_TCSEL, 0x07, 0);

	/* init HDA capabilities */
	ret = hda_init_caps(sdev);
	if (ret < 0)
		goto free_ipc_irq;

	/* enable ppcap interrupt */
	hda_dsp_ctrl_ppcap_enable(sdev, true);
	hda_dsp_ctrl_ppcap_int_enable(sdev, true);

	/* set default mailbox offset for FW ready message */
	sdev->dsp_box.offset = HDA_DSP_MBOX_UPLINK_OFFSET;

	INIT_DELAYED_WORK(&hdev->d0i3_work, hda_dsp_d0i3_work);

	return 0;

free_ipc_irq:
	free_irq(sdev->ipc_irq, sdev);
free_irq_vector:
	if (sdev->msi_enabled)
		pci_free_irq_vectors(pci);
free_streams:
	hda_dsp_stream_free(sdev);
/* dsp_unmap: not currently used */
	iounmap(sdev->bar[HDA_DSP_BAR]);
hdac_bus_unmap:
	platform_device_unregister(hdev->dmic_dev);
	iounmap(bus->remap_addr);
	hda_codec_i915_exit(sdev);
err:
	return ret;
}

int hda_dsp_remove(struct snd_sof_dev *sdev)
{
	struct sof_intel_hda_dev *hda = sdev->pdata->hw_pdata;
	struct hdac_bus *bus = sof_to_bus(sdev);
	struct pci_dev *pci = to_pci_dev(sdev->dev);
	const struct sof_intel_dsp_desc *chip = hda->desc;

	/* cancel any attempt for DSP D0I3 */
	cancel_delayed_work_sync(&hda->d0i3_work);

#if IS_ENABLED(CONFIG_SND_SOC_SOF_HDA)
	/* codec removal, invoke bus_device_remove */
	snd_hdac_ext_bus_device_remove(bus);
#endif

	hda_sdw_exit(sdev);

	if (!IS_ERR_OR_NULL(hda->dmic_dev))
		platform_device_unregister(hda->dmic_dev);

	/* disable DSP IRQ */
	snd_sof_dsp_update_bits(sdev, HDA_DSP_PP_BAR, SOF_HDA_REG_PP_PPCTL,
				SOF_HDA_PPCTL_PIE, 0);

	/* disable CIE and GIE interrupts */
	snd_sof_dsp_update_bits(sdev, HDA_DSP_HDA_BAR, SOF_HDA_INTCTL,
				SOF_HDA_INT_CTRL_EN | SOF_HDA_INT_GLOBAL_EN, 0);

	/* disable cores */
	if (chip)
		snd_sof_dsp_core_power_down(sdev, chip->host_managed_cores_mask);

	/* disable DSP */
	snd_sof_dsp_update_bits(sdev, HDA_DSP_PP_BAR, SOF_HDA_REG_PP_PPCTL,
				SOF_HDA_PPCTL_GPROCEN, 0);

	free_irq(sdev->ipc_irq, sdev);
	if (sdev->msi_enabled)
		pci_free_irq_vectors(pci);

	hda_dsp_stream_free(sdev);
#if IS_ENABLED(CONFIG_SND_SOC_SOF_HDA)
	snd_hdac_link_free_all(bus);
#endif

	iounmap(sdev->bar[HDA_DSP_BAR]);
	iounmap(bus->remap_addr);

#if IS_ENABLED(CONFIG_SND_SOC_SOF_HDA)
	snd_hdac_ext_bus_exit(bus);
#endif
	hda_codec_i915_exit(sdev);

	return 0;
}

#if IS_ENABLED(CONFIG_SND_SOC_SOF_HDA)
static int hda_generic_machine_select(struct snd_sof_dev *sdev)
{
	struct hdac_bus *bus = sof_to_bus(sdev);
	struct snd_soc_acpi_mach_params *mach_params;
	struct snd_soc_acpi_mach *hda_mach;
	struct snd_sof_pdata *pdata = sdev->pdata;
	const char *tplg_filename;
	const char *idisp_str;
	int dmic_num = 0;
	int codec_num = 0;
	int ret;
	int i;

	/* codec detection */
	if (!bus->codec_mask) {
		dev_info(bus->dev, "no hda codecs found!\n");
	} else {
		dev_info(bus->dev, "hda codecs found, mask %lx\n",
			 bus->codec_mask);

		for (i = 0; i < HDA_MAX_CODECS; i++) {
			if (bus->codec_mask & (1 << i))
				codec_num++;
		}

		/*
		 * If no machine driver is found, then:
		 *
		 * generic hda machine driver can handle:
		 *  - one HDMI codec, and/or
		 *  - one external HDAudio codec
		 */
		if (!pdata->machine && codec_num <= 2) {
			hda_mach = snd_soc_acpi_intel_hda_machines;

			dev_info(bus->dev, "using HDA machine driver %s now\n",
				 hda_mach->drv_name);

			if (codec_num == 1 && HDA_IDISP_CODEC(bus->codec_mask))
				idisp_str = "-idisp";
			else
				idisp_str = "";

			/* topology: use the info from hda_machines */
			tplg_filename = hda_mach->sof_tplg_filename;
			ret = dmic_topology_fixup(sdev, &tplg_filename, idisp_str, &dmic_num);
			if (ret < 0)
				return ret;

			hda_mach->mach_params.dmic_num = dmic_num;
			pdata->machine = hda_mach;
			pdata->tplg_filename = tplg_filename;

			if (codec_num == 2) {
				/*
				 * Prevent SoundWire links from starting when an external
				 * HDaudio codec is used
				 */
				hda_mach->mach_params.link_mask = 0;
			}
		}
	}

	/* used by hda machine driver to create dai links */
	if (pdata->machine) {
		mach_params = (struct snd_soc_acpi_mach_params *)
			&pdata->machine->mach_params;
		mach_params->codec_mask = bus->codec_mask;
		mach_params->common_hdmi_codec_drv = hda_codec_use_common_hdmi;
	}

	return 0;
}
#else
static int hda_generic_machine_select(struct snd_sof_dev *sdev)
{
	return 0;
}
#endif

#if IS_ENABLED(CONFIG_SND_SOC_SOF_INTEL_SOUNDWIRE)
/* Check if all Slaves defined on the link can be found */
static bool link_slaves_found(struct snd_sof_dev *sdev,
			      const struct snd_soc_acpi_link_adr *link,
			      struct sdw_intel_ctx *sdw)
{
	struct hdac_bus *bus = sof_to_bus(sdev);
	struct sdw_intel_slave_id *ids = sdw->ids;
	int num_slaves = sdw->num_slaves;
	unsigned int part_id, link_id, unique_id, mfg_id;
	int i, j, k;

	for (i = 0; i < link->num_adr; i++) {
		u64 adr = link->adr_d[i].adr;
		int reported_part_count = 0;

		mfg_id = SDW_MFG_ID(adr);
		part_id = SDW_PART_ID(adr);
		link_id = SDW_DISCO_LINK_ID(adr);

		for (j = 0; j < num_slaves; j++) {
			/* find out how many identical parts were reported on that link */
			if (ids[j].link_id == link_id &&
			    ids[j].id.part_id == part_id &&
			    ids[j].id.mfg_id == mfg_id)
				reported_part_count++;
		}

		for (j = 0; j < num_slaves; j++) {
			int expected_part_count = 0;

			if (ids[j].link_id != link_id ||
			    ids[j].id.part_id != part_id ||
			    ids[j].id.mfg_id != mfg_id)
				continue;

			/* find out how many identical parts are expected */
			for (k = 0; k < link->num_adr; k++) {
				u64 adr2 = link->adr_d[k].adr;
				unsigned int part_id2, link_id2, mfg_id2;

				mfg_id2 = SDW_MFG_ID(adr2);
				part_id2 = SDW_PART_ID(adr2);
				link_id2 = SDW_DISCO_LINK_ID(adr2);

				if (link_id2 == link_id &&
				    part_id2 == part_id &&
				    mfg_id2 == mfg_id)
					expected_part_count++;
			}

			if (reported_part_count == expected_part_count) {
				/*
				 * we have to check unique id
				 * if there is more than one
				 * Slave on the link
				 */
				unique_id = SDW_UNIQUE_ID(adr);
				if (reported_part_count == 1 ||
				    ids[j].id.unique_id == unique_id) {
					dev_dbg(bus->dev, "found %x at link %d\n",
						part_id, link_id);
					break;
				}
			} else {
				dev_dbg(bus->dev, "part %x reported %d expected %d on link %d, skipping\n",
					part_id, reported_part_count, expected_part_count, link_id);
			}
		}
		if (j == num_slaves) {
			dev_dbg(bus->dev,
				"Slave %x not found\n",
				part_id);
			return false;
		}
	}
	return true;
}

static int hda_sdw_machine_select(struct snd_sof_dev *sdev)
{
	struct snd_sof_pdata *pdata = sdev->pdata;
	const struct snd_soc_acpi_link_adr *link;
	struct snd_soc_acpi_mach *mach;
	struct sof_intel_hda_dev *hdev;
	u32 link_mask;
	int i;

	hdev = pdata->hw_pdata;
	link_mask = hdev->info.link_mask;

	/*
	 * Select SoundWire machine driver if needed using the
	 * alternate tables. This case deals with SoundWire-only
	 * machines, for mixed cases with I2C/I2S the detection relies
	 * on the HID list.
	 */
	if (link_mask && !pdata->machine) {
		for (mach = pdata->desc->alt_machines;
		     mach && mach->link_mask; mach++) {
			/*
			 * On some platforms such as Up Extreme all links
			 * are enabled but only one link can be used by
			 * external codec. Instead of exact match of two masks,
			 * first check whether link_mask of mach is subset of
			 * link_mask supported by hw and then go on searching
			 * link_adr
			 */
			if (~link_mask & mach->link_mask)
				continue;

			/* No need to match adr if there is no links defined */
			if (!mach->links)
				break;

			link = mach->links;
			for (i = 0; i < hdev->info.count && link->num_adr;
			     i++, link++) {
				/*
				 * Try next machine if any expected Slaves
				 * are not found on this link.
				 */
				if (!link_slaves_found(sdev, link, hdev->sdw))
					break;
			}
			/* Found if all Slaves are checked */
			if (i == hdev->info.count || !link->num_adr)
				break;
		}
		if (mach && mach->link_mask) {
			int dmic_num = 0;

			pdata->machine = mach;
			mach->mach_params.links = mach->links;
			mach->mach_params.link_mask = mach->link_mask;
			mach->mach_params.platform = dev_name(sdev->dev);
			if (mach->sof_fw_filename)
				pdata->fw_filename = mach->sof_fw_filename;
			else
				pdata->fw_filename = pdata->desc->default_fw_filename;
			pdata->tplg_filename = mach->sof_tplg_filename;

			/*
			 * DMICs use up to 4 pins and are typically pin-muxed with SoundWire
			 * link 2 and 3, thus we only try to enable dmics if all conditions
			 * are true:
			 * a) link 2 and 3 are not used by SoundWire
			 * b) the NHLT table reports the presence of microphones
			 */
			if (!(mach->link_mask & GENMASK(3, 2))) {
				const char *tplg_filename = mach->sof_tplg_filename;
				int ret;

				ret = dmic_topology_fixup(sdev, &tplg_filename, "", &dmic_num);

				if (ret < 0)
					return ret;

				pdata->tplg_filename = tplg_filename;
			}
			mach->mach_params.dmic_num = dmic_num;

			dev_dbg(sdev->dev,
				"SoundWire machine driver %s topology %s\n",
				mach->drv_name,
				pdata->tplg_filename);
		} else {
			dev_info(sdev->dev,
				 "No SoundWire machine driver found\n");
		}
	}

	return 0;
}
#else
static int hda_sdw_machine_select(struct snd_sof_dev *sdev)
{
	return 0;
}
#endif

void hda_set_mach_params(const struct snd_soc_acpi_mach *mach,
			 struct snd_sof_dev *sdev)
{
	struct snd_sof_pdata *pdata = sdev->pdata;
	const struct sof_dev_desc *desc = pdata->desc;
	struct snd_soc_acpi_mach_params *mach_params;

	mach_params = (struct snd_soc_acpi_mach_params *)&mach->mach_params;
	mach_params->platform = dev_name(sdev->dev);
	mach_params->num_dai_drivers = desc->ops->num_drv;
	mach_params->dai_drivers = desc->ops->drv;
}

void hda_machine_select(struct snd_sof_dev *sdev)
{
	struct snd_sof_pdata *sof_pdata = sdev->pdata;
	const struct sof_dev_desc *desc = sof_pdata->desc;
	struct snd_soc_acpi_mach *mach;

	mach = snd_soc_acpi_find_machine(desc->machines);
	if (mach) {
		/*
		 * If tplg file name is overridden, use it instead of
		 * the one set in mach table
		 */
		if (!sof_pdata->tplg_filename)
			sof_pdata->tplg_filename = mach->sof_tplg_filename;

		sof_pdata->machine = mach;

		if (mach->link_mask) {
			mach->mach_params.links = mach->links;
			mach->mach_params.link_mask = mach->link_mask;
		}
	}

	/*
	 * If I2S fails, try SoundWire
	 */
	hda_sdw_machine_select(sdev);

	/*
	 * Choose HDA generic machine driver if mach is NULL.
	 * Otherwise, set certain mach params.
	 */
	hda_generic_machine_select(sdev);

	if (!sof_pdata->machine)
		dev_warn(sdev->dev, "warning: No matching ASoC machine driver found\n");
}

int hda_pci_intel_probe(struct pci_dev *pci, const struct pci_device_id *pci_id)
{
	int ret;

	ret = snd_intel_dsp_driver_probe(pci);
	if (ret != SND_INTEL_DSP_DRIVER_ANY && ret != SND_INTEL_DSP_DRIVER_SOF) {
		dev_dbg(&pci->dev, "SOF PCI driver not selected, aborting probe\n");
		return -ENODEV;
	}

	return sof_pci_probe(pci, pci_id);
}
EXPORT_SYMBOL_NS(hda_pci_intel_probe, SND_SOC_SOF_INTEL_HDA_COMMON);

MODULE_LICENSE("Dual BSD/GPL");
MODULE_IMPORT_NS(SND_SOC_SOF_PCI_DEV);
MODULE_IMPORT_NS(SND_SOC_SOF_HDA_AUDIO_CODEC);
MODULE_IMPORT_NS(SND_SOC_SOF_HDA_AUDIO_CODEC_I915);
MODULE_IMPORT_NS(SND_SOC_SOF_XTENSA);
MODULE_IMPORT_NS(SND_INTEL_SOUNDWIRE_ACPI);
MODULE_IMPORT_NS(SOUNDWIRE_INTEL_INIT);<|MERGE_RESOLUTION|>--- conflicted
+++ resolved
@@ -41,8 +41,6 @@
 #define EXCEPT_MAX_HDR_SIZE	0x400
 #define HDA_EXT_ROM_STATUS_SIZE 8
 
-<<<<<<< HEAD
-=======
 int hda_ctrl_dai_widget_setup(struct snd_soc_dapm_widget *w)
 {
 	struct snd_sof_widget *swidget = w->dobj.private;
@@ -136,7 +134,6 @@
 	return sof_widget_free(sdev, swidget);
 }
 
->>>>>>> df0cc57e
 static const struct sof_intel_dsp_desc
 	*get_chip_info(struct snd_sof_pdata *pdata)
 {
@@ -555,12 +552,7 @@
 	/* print ROM/FW status */
 	hda_dsp_get_status(sdev);
 
-<<<<<<< HEAD
-	/* print panic info if FW boot is complete. Otherwise, print the extended ROM status */
-	if (sdev->fw_state == SOF_FW_BOOT_COMPLETE) {
-=======
 	if (flags & SOF_DBG_DUMP_REGS) {
->>>>>>> df0cc57e
 		u32 status = snd_sof_dsp_read(sdev, HDA_DSP_BAR, HDA_DSP_SRAM_REG_FW_STATUS);
 		u32 panic = snd_sof_dsp_read(sdev, HDA_DSP_BAR, HDA_DSP_SRAM_REG_FW_TRACEP);
 
@@ -825,8 +817,6 @@
 	return 0;
 }
 
-<<<<<<< HEAD
-=======
 static void hda_check_for_state_change(struct snd_sof_dev *sdev)
 {
 #if IS_ENABLED(CONFIG_SND_SOC_SOF_HDA)
@@ -841,7 +831,6 @@
 #endif
 }
 
->>>>>>> df0cc57e
 static irqreturn_t hda_dsp_interrupt_handler(int irq, void *context)
 {
 	struct snd_sof_dev *sdev = context;
