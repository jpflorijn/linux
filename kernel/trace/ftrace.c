--- conflicted
+++ resolved
@@ -6435,17 +6435,10 @@
 
 	/*
 	 * Sorting mcount in vmlinux at build time depend on
-<<<<<<< HEAD
-	 * CONFIG_BUILDTIME_TABLE_SORT, while mcount loc in
-	 * modules can not be sorted at build time.
-	 */
-	if (!IS_ENABLED(CONFIG_BUILDTIME_TABLE_SORT) || mod) {
-=======
 	 * CONFIG_BUILDTIME_MCOUNT_SORT, while mcount loc in
 	 * modules can not be sorted at build time.
 	 */
 	if (!IS_ENABLED(CONFIG_BUILDTIME_MCOUNT_SORT) || mod) {
->>>>>>> ed9f4f96
 		sort(start, count, sizeof(*start),
 		     ftrace_cmp_ips, NULL);
 	} else {
