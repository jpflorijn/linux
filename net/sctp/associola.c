/* SCTP kernel implementation
 * (C) Copyright IBM Corp. 2001, 2004
 * Copyright (c) 1999-2000 Cisco, Inc.
 * Copyright (c) 1999-2001 Motorola, Inc.
 * Copyright (c) 2001 Intel Corp.
 * Copyright (c) 2001 La Monte H.P. Yarroll
 *
 * This file is part of the SCTP kernel implementation
 *
 * This module provides the abstraction for an SCTP association.
 *
 * This SCTP implementation is free software;
 * you can redistribute it and/or modify it under the terms of
 * the GNU General Public License as published by
 * the Free Software Foundation; either version 2, or (at your option)
 * any later version.
 *
 * This SCTP implementation is distributed in the hope that it
 * will be useful, but WITHOUT ANY WARRANTY; without even the implied
 *                 ************************
 * warranty of MERCHANTABILITY or FITNESS FOR A PARTICULAR PURPOSE.
 * See the GNU General Public License for more details.
 *
 * You should have received a copy of the GNU General Public License
 * along with GNU CC; see the file COPYING.  If not, see
 * <http://www.gnu.org/licenses/>.
 *
 * Please send any bug reports or fixes you make to the
 * email address(es):
 *    lksctp developers <linux-sctp@vger.kernel.org>
 *
 * Written or modified by:
 *    La Monte H.P. Yarroll <piggy@acm.org>
 *    Karl Knutson          <karl@athena.chicago.il.us>
 *    Jon Grimm             <jgrimm@us.ibm.com>
 *    Xingang Guo           <xingang.guo@intel.com>
 *    Hui Huang             <hui.huang@nokia.com>
 *    Sridhar Samudrala	    <sri@us.ibm.com>
 *    Daisy Chang	    <daisyc@us.ibm.com>
 *    Ryan Layer	    <rmlayer@us.ibm.com>
 *    Kevin Gao             <kevin.gao@intel.com>
 */

#define pr_fmt(fmt) KBUILD_MODNAME ": " fmt

#include <linux/types.h>
#include <linux/fcntl.h>
#include <linux/poll.h>
#include <linux/init.h>

#include <linux/slab.h>
#include <linux/in.h>
#include <net/ipv6.h>
#include <net/sctp/sctp.h>
#include <net/sctp/sm.h>

/* Forward declarations for internal functions. */
static void sctp_select_active_and_retran_path(struct sctp_association *asoc);
static void sctp_assoc_bh_rcv(struct work_struct *work);
static void sctp_assoc_free_asconf_acks(struct sctp_association *asoc);
static void sctp_assoc_free_asconf_queue(struct sctp_association *asoc);

/* 1st Level Abstractions. */

/* Initialize a new association from provided memory. */
static struct sctp_association *sctp_association_init(struct sctp_association *asoc,
					  const struct sctp_endpoint *ep,
					  const struct sock *sk,
					  sctp_scope_t scope,
					  gfp_t gfp)
{
	struct net *net = sock_net(sk);
	struct sctp_sock *sp;
	sctp_paramhdr_t *p;
	int i;

	/* Retrieve the SCTP per socket area.  */
	sp = sctp_sk((struct sock *)sk);

	/* Discarding const is appropriate here.  */
	asoc->ep = (struct sctp_endpoint *)ep;
	asoc->base.sk = (struct sock *)sk;

	sctp_endpoint_hold(asoc->ep);
	sock_hold(asoc->base.sk);

	/* Initialize the common base substructure.  */
	asoc->base.type = SCTP_EP_TYPE_ASSOCIATION;

	/* Initialize the object handling fields.  */
	atomic_set(&asoc->base.refcnt, 1);

	/* Initialize the bind addr area.  */
	sctp_bind_addr_init(&asoc->base.bind_addr, ep->base.bind_addr.port);

	asoc->state = SCTP_STATE_CLOSED;
	asoc->cookie_life = ms_to_ktime(sp->assocparams.sasoc_cookie_life);
	asoc->user_frag = sp->user_frag;

	/* Set the association max_retrans and RTO values from the
	 * socket values.
	 */
	asoc->max_retrans = sp->assocparams.sasoc_asocmaxrxt;
	asoc->pf_retrans  = net->sctp.pf_retrans;

	asoc->rto_initial = msecs_to_jiffies(sp->rtoinfo.srto_initial);
	asoc->rto_max = msecs_to_jiffies(sp->rtoinfo.srto_max);
	asoc->rto_min = msecs_to_jiffies(sp->rtoinfo.srto_min);

	/* Initialize the association's heartbeat interval based on the
	 * sock configured value.
	 */
	asoc->hbinterval = msecs_to_jiffies(sp->hbinterval);

	/* Initialize path max retrans value. */
	asoc->pathmaxrxt = sp->pathmaxrxt;

	/* Initialize default path MTU. */
	asoc->pathmtu = sp->pathmtu;

	/* Set association default SACK delay */
	asoc->sackdelay = msecs_to_jiffies(sp->sackdelay);
	asoc->sackfreq = sp->sackfreq;

	/* Set the association default flags controlling
	 * Heartbeat, SACK delay, and Path MTU Discovery.
	 */
	asoc->param_flags = sp->param_flags;

	/* Initialize the maximum number of new data packets that can be sent
	 * in a burst.
	 */
	asoc->max_burst = sp->max_burst;

	/* initialize association timers */
	asoc->timeouts[SCTP_EVENT_TIMEOUT_T1_COOKIE] = asoc->rto_initial;
	asoc->timeouts[SCTP_EVENT_TIMEOUT_T1_INIT] = asoc->rto_initial;
	asoc->timeouts[SCTP_EVENT_TIMEOUT_T2_SHUTDOWN] = asoc->rto_initial;

	/* sctpimpguide Section 2.12.2
	 * If the 'T5-shutdown-guard' timer is used, it SHOULD be set to the
	 * recommended value of 5 times 'RTO.Max'.
	 */
	asoc->timeouts[SCTP_EVENT_TIMEOUT_T5_SHUTDOWN_GUARD]
		= 5 * asoc->rto_max;

	asoc->timeouts[SCTP_EVENT_TIMEOUT_SACK] = asoc->sackdelay;
	asoc->timeouts[SCTP_EVENT_TIMEOUT_AUTOCLOSE] = sp->autoclose * HZ;

	/* Initializes the timers */
	for (i = SCTP_EVENT_TIMEOUT_NONE; i < SCTP_NUM_TIMEOUT_TYPES; ++i)
		setup_timer(&asoc->timers[i], sctp_timer_events[i],
				(unsigned long)asoc);

	/* Pull default initialization values from the sock options.
	 * Note: This assumes that the values have already been
	 * validated in the sock.
	 */
	asoc->c.sinit_max_instreams = sp->initmsg.sinit_max_instreams;
	asoc->c.sinit_num_ostreams  = sp->initmsg.sinit_num_ostreams;
	asoc->max_init_attempts	= sp->initmsg.sinit_max_attempts;

	asoc->max_init_timeo =
		 msecs_to_jiffies(sp->initmsg.sinit_max_init_timeo);

	/* Set the local window size for receive.
	 * This is also the rcvbuf space per association.
	 * RFC 6 - A SCTP receiver MUST be able to receive a minimum of
	 * 1500 bytes in one SCTP packet.
	 */
	if ((sk->sk_rcvbuf/2) < SCTP_DEFAULT_MINWINDOW)
		asoc->rwnd = SCTP_DEFAULT_MINWINDOW;
	else
		asoc->rwnd = sk->sk_rcvbuf/2;

	asoc->a_rwnd = asoc->rwnd;

	/* Use my own max window until I learn something better.  */
	asoc->peer.rwnd = SCTP_DEFAULT_MAXWINDOW;

	/* Initialize the receive memory counter */
	atomic_set(&asoc->rmem_alloc, 0);

	init_waitqueue_head(&asoc->wait);

	asoc->c.my_vtag = sctp_generate_tag(ep);
	asoc->c.my_port = ep->base.bind_addr.port;

	asoc->c.initial_tsn = sctp_generate_tsn(ep);

	asoc->next_tsn = asoc->c.initial_tsn;

	asoc->ctsn_ack_point = asoc->next_tsn - 1;
	asoc->adv_peer_ack_point = asoc->ctsn_ack_point;
	asoc->highest_sacked = asoc->ctsn_ack_point;
	asoc->last_cwr_tsn = asoc->ctsn_ack_point;

	/* ADDIP Section 4.1 Asconf Chunk Procedures
	 *
	 * When an endpoint has an ASCONF signaled change to be sent to the
	 * remote endpoint it should do the following:
	 * ...
	 * A2) a serial number should be assigned to the chunk. The serial
	 * number SHOULD be a monotonically increasing number. The serial
	 * numbers SHOULD be initialized at the start of the
	 * association to the same value as the initial TSN.
	 */
	asoc->addip_serial = asoc->c.initial_tsn;
	asoc->strreset_outseq = asoc->c.initial_tsn;

	INIT_LIST_HEAD(&asoc->addip_chunk_list);
	INIT_LIST_HEAD(&asoc->asconf_ack_list);

	/* Make an empty list of remote transport addresses.  */
	INIT_LIST_HEAD(&asoc->peer.transport_addr_list);

	/* RFC 2960 5.1 Normal Establishment of an Association
	 *
	 * After the reception of the first data chunk in an
	 * association the endpoint must immediately respond with a
	 * sack to acknowledge the data chunk.  Subsequent
	 * acknowledgements should be done as described in Section
	 * 6.2.
	 *
	 * [We implement this by telling a new association that it
	 * already received one packet.]
	 */
	asoc->peer.sack_needed = 1;
	asoc->peer.sack_generation = 1;

	/* Assume that the peer will tell us if he recognizes ASCONF
	 * as part of INIT exchange.
	 * The sctp_addip_noauth option is there for backward compatibility
	 * and will revert old behavior.
	 */
	if (net->sctp.addip_noauth)
		asoc->peer.asconf_capable = 1;

	/* Create an input queue.  */
	sctp_inq_init(&asoc->base.inqueue);
	sctp_inq_set_th_handler(&asoc->base.inqueue, sctp_assoc_bh_rcv);

	/* Create an output queue.  */
	sctp_outq_init(asoc, &asoc->outqueue);

	if (!sctp_ulpq_init(&asoc->ulpq, asoc))
		goto fail_init;

	if (sctp_stream_new(asoc, gfp))
		goto fail_init;

	/* Assume that peer would support both address types unless we are
	 * told otherwise.
	 */
	asoc->peer.ipv4_address = 1;
	if (asoc->base.sk->sk_family == PF_INET6)
		asoc->peer.ipv6_address = 1;
	INIT_LIST_HEAD(&asoc->asocs);

	asoc->default_stream = sp->default_stream;
	asoc->default_ppid = sp->default_ppid;
	asoc->default_flags = sp->default_flags;
	asoc->default_context = sp->default_context;
	asoc->default_timetolive = sp->default_timetolive;
	asoc->default_rcv_context = sp->default_rcv_context;

	/* AUTH related initializations */
	INIT_LIST_HEAD(&asoc->endpoint_shared_keys);
	if (sctp_auth_asoc_copy_shkeys(ep, asoc, gfp))
<<<<<<< HEAD
		goto fail_init;
=======
		goto stream_free;
>>>>>>> ea6b1720

	asoc->active_key_id = ep->active_key_id;
	asoc->prsctp_enable = ep->prsctp_enable;
	asoc->reconf_enable = ep->reconf_enable;
	asoc->strreset_enable = ep->strreset_enable;

	/* Save the hmacs and chunks list into this association */
	if (ep->auth_hmacs_list)
		memcpy(asoc->c.auth_hmacs, ep->auth_hmacs_list,
			ntohs(ep->auth_hmacs_list->param_hdr.length));
	if (ep->auth_chunk_list)
		memcpy(asoc->c.auth_chunks, ep->auth_chunk_list,
			ntohs(ep->auth_chunk_list->param_hdr.length));

	/* Get the AUTH random number for this association */
	p = (sctp_paramhdr_t *)asoc->c.auth_random;
	p->type = SCTP_PARAM_RANDOM;
	p->length = htons(sizeof(sctp_paramhdr_t) + SCTP_AUTH_RANDOM_LENGTH);
	get_random_bytes(p+1, SCTP_AUTH_RANDOM_LENGTH);

	return asoc;

stream_free:
	sctp_stream_free(asoc->stream);
fail_init:
	sock_put(asoc->base.sk);
	sctp_endpoint_put(asoc->ep);
	return NULL;
}

/* Allocate and initialize a new association */
struct sctp_association *sctp_association_new(const struct sctp_endpoint *ep,
					 const struct sock *sk,
					 sctp_scope_t scope,
					 gfp_t gfp)
{
	struct sctp_association *asoc;

	asoc = kzalloc(sizeof(*asoc), gfp);
	if (!asoc)
		goto fail;

	if (!sctp_association_init(asoc, ep, sk, scope, gfp))
		goto fail_init;

	SCTP_DBG_OBJCNT_INC(assoc);

	pr_debug("Created asoc %p\n", asoc);

	return asoc;

fail_init:
	kfree(asoc);
fail:
	return NULL;
}

/* Free this association if possible.  There may still be users, so
 * the actual deallocation may be delayed.
 */
void sctp_association_free(struct sctp_association *asoc)
{
	struct sock *sk = asoc->base.sk;
	struct sctp_transport *transport;
	struct list_head *pos, *temp;
	int i;

	/* Only real associations count against the endpoint, so
	 * don't bother for if this is a temporary association.
	 */
	if (!list_empty(&asoc->asocs)) {
		list_del(&asoc->asocs);

		/* Decrement the backlog value for a TCP-style listening
		 * socket.
		 */
		if (sctp_style(sk, TCP) && sctp_sstate(sk, LISTENING))
			sk->sk_ack_backlog--;
	}

	/* Mark as dead, so other users can know this structure is
	 * going away.
	 */
	asoc->base.dead = true;

	/* Dispose of any data lying around in the outqueue. */
	sctp_outq_free(&asoc->outqueue);

	/* Dispose of any pending messages for the upper layer. */
	sctp_ulpq_free(&asoc->ulpq);

	/* Dispose of any pending chunks on the inqueue. */
	sctp_inq_free(&asoc->base.inqueue);

	sctp_tsnmap_free(&asoc->peer.tsn_map);

	/* Free stream information. */
	sctp_stream_free(asoc->stream);

	if (asoc->strreset_chunk)
		sctp_chunk_free(asoc->strreset_chunk);

	/* Clean up the bound address list. */
	sctp_bind_addr_free(&asoc->base.bind_addr);

	/* Do we need to go through all of our timers and
	 * delete them?   To be safe we will try to delete all, but we
	 * should be able to go through and make a guess based
	 * on our state.
	 */
	for (i = SCTP_EVENT_TIMEOUT_NONE; i < SCTP_NUM_TIMEOUT_TYPES; ++i) {
		if (del_timer(&asoc->timers[i]))
			sctp_association_put(asoc);
	}

	/* Free peer's cached cookie. */
	kfree(asoc->peer.cookie);
	kfree(asoc->peer.peer_random);
	kfree(asoc->peer.peer_chunks);
	kfree(asoc->peer.peer_hmacs);

	/* Release the transport structures. */
	list_for_each_safe(pos, temp, &asoc->peer.transport_addr_list) {
		transport = list_entry(pos, struct sctp_transport, transports);
		list_del_rcu(pos);
		sctp_unhash_transport(transport);
		sctp_transport_free(transport);
	}

	asoc->peer.transport_count = 0;

	sctp_asconf_queue_teardown(asoc);

	/* Free pending address space being deleted */
	kfree(asoc->asconf_addr_del_pending);

	/* AUTH - Free the endpoint shared keys */
	sctp_auth_destroy_keys(&asoc->endpoint_shared_keys);

	/* AUTH - Free the association shared key */
	sctp_auth_key_put(asoc->asoc_shared_key);

	sctp_association_put(asoc);
}

/* Cleanup and free up an association. */
static void sctp_association_destroy(struct sctp_association *asoc)
{
	if (unlikely(!asoc->base.dead)) {
		WARN(1, "Attempt to destroy undead association %p!\n", asoc);
		return;
	}

	sctp_endpoint_put(asoc->ep);
	sock_put(asoc->base.sk);

	if (asoc->assoc_id != 0) {
		spin_lock_bh(&sctp_assocs_id_lock);
		idr_remove(&sctp_assocs_id, asoc->assoc_id);
		spin_unlock_bh(&sctp_assocs_id_lock);
	}

	WARN_ON(atomic_read(&asoc->rmem_alloc));

	kfree(asoc);
	SCTP_DBG_OBJCNT_DEC(assoc);
}

/* Change the primary destination address for the peer. */
void sctp_assoc_set_primary(struct sctp_association *asoc,
			    struct sctp_transport *transport)
{
	int changeover = 0;

	/* it's a changeover only if we already have a primary path
	 * that we are changing
	 */
	if (asoc->peer.primary_path != NULL &&
	    asoc->peer.primary_path != transport)
		changeover = 1 ;

	asoc->peer.primary_path = transport;

	/* Set a default msg_name for events. */
	memcpy(&asoc->peer.primary_addr, &transport->ipaddr,
	       sizeof(union sctp_addr));

	/* If the primary path is changing, assume that the
	 * user wants to use this new path.
	 */
	if ((transport->state == SCTP_ACTIVE) ||
	    (transport->state == SCTP_UNKNOWN))
		asoc->peer.active_path = transport;

	/*
	 * SFR-CACC algorithm:
	 * Upon the receipt of a request to change the primary
	 * destination address, on the data structure for the new
	 * primary destination, the sender MUST do the following:
	 *
	 * 1) If CHANGEOVER_ACTIVE is set, then there was a switch
	 * to this destination address earlier. The sender MUST set
	 * CYCLING_CHANGEOVER to indicate that this switch is a
	 * double switch to the same destination address.
	 *
	 * Really, only bother is we have data queued or outstanding on
	 * the association.
	 */
	if (!asoc->outqueue.outstanding_bytes && !asoc->outqueue.out_qlen)
		return;

	if (transport->cacc.changeover_active)
		transport->cacc.cycling_changeover = changeover;

	/* 2) The sender MUST set CHANGEOVER_ACTIVE to indicate that
	 * a changeover has occurred.
	 */
	transport->cacc.changeover_active = changeover;

	/* 3) The sender MUST store the next TSN to be sent in
	 * next_tsn_at_change.
	 */
	transport->cacc.next_tsn_at_change = asoc->next_tsn;
}

/* Remove a transport from an association.  */
void sctp_assoc_rm_peer(struct sctp_association *asoc,
			struct sctp_transport *peer)
{
	struct list_head	*pos;
	struct sctp_transport	*transport;

	pr_debug("%s: association:%p addr:%pISpc\n",
		 __func__, asoc, &peer->ipaddr.sa);

	/* If we are to remove the current retran_path, update it
	 * to the next peer before removing this peer from the list.
	 */
	if (asoc->peer.retran_path == peer)
		sctp_assoc_update_retran_path(asoc);

	/* Remove this peer from the list. */
	list_del_rcu(&peer->transports);
	/* Remove this peer from the transport hashtable */
	sctp_unhash_transport(peer);

	/* Get the first transport of asoc. */
	pos = asoc->peer.transport_addr_list.next;
	transport = list_entry(pos, struct sctp_transport, transports);

	/* Update any entries that match the peer to be deleted. */
	if (asoc->peer.primary_path == peer)
		sctp_assoc_set_primary(asoc, transport);
	if (asoc->peer.active_path == peer)
		asoc->peer.active_path = transport;
	if (asoc->peer.retran_path == peer)
		asoc->peer.retran_path = transport;
	if (asoc->peer.last_data_from == peer)
		asoc->peer.last_data_from = transport;

	if (asoc->strreset_chunk &&
	    asoc->strreset_chunk->transport == peer) {
		asoc->strreset_chunk->transport = transport;
		sctp_transport_reset_reconf_timer(transport);
	}

	/* If we remove the transport an INIT was last sent to, set it to
	 * NULL. Combined with the update of the retran path above, this
	 * will cause the next INIT to be sent to the next available
	 * transport, maintaining the cycle.
	 */
	if (asoc->init_last_sent_to == peer)
		asoc->init_last_sent_to = NULL;

	/* If we remove the transport an SHUTDOWN was last sent to, set it
	 * to NULL. Combined with the update of the retran path above, this
	 * will cause the next SHUTDOWN to be sent to the next available
	 * transport, maintaining the cycle.
	 */
	if (asoc->shutdown_last_sent_to == peer)
		asoc->shutdown_last_sent_to = NULL;

	/* If we remove the transport an ASCONF was last sent to, set it to
	 * NULL.
	 */
	if (asoc->addip_last_asconf &&
	    asoc->addip_last_asconf->transport == peer)
		asoc->addip_last_asconf->transport = NULL;

	/* If we have something on the transmitted list, we have to
	 * save it off.  The best place is the active path.
	 */
	if (!list_empty(&peer->transmitted)) {
		struct sctp_transport *active = asoc->peer.active_path;
		struct sctp_chunk *ch;

		/* Reset the transport of each chunk on this list */
		list_for_each_entry(ch, &peer->transmitted,
					transmitted_list) {
			ch->transport = NULL;
			ch->rtt_in_progress = 0;
		}

		list_splice_tail_init(&peer->transmitted,
					&active->transmitted);

		/* Start a T3 timer here in case it wasn't running so
		 * that these migrated packets have a chance to get
		 * retransmitted.
		 */
		if (!timer_pending(&active->T3_rtx_timer))
			if (!mod_timer(&active->T3_rtx_timer,
					jiffies + active->rto))
				sctp_transport_hold(active);
	}

	asoc->peer.transport_count--;

	sctp_transport_free(peer);
}

/* Add a transport address to an association.  */
struct sctp_transport *sctp_assoc_add_peer(struct sctp_association *asoc,
					   const union sctp_addr *addr,
					   const gfp_t gfp,
					   const int peer_state)
{
	struct net *net = sock_net(asoc->base.sk);
	struct sctp_transport *peer;
	struct sctp_sock *sp;
	unsigned short port;

	sp = sctp_sk(asoc->base.sk);

	/* AF_INET and AF_INET6 share common port field. */
	port = ntohs(addr->v4.sin_port);

	pr_debug("%s: association:%p addr:%pISpc state:%d\n", __func__,
		 asoc, &addr->sa, peer_state);

	/* Set the port if it has not been set yet.  */
	if (0 == asoc->peer.port)
		asoc->peer.port = port;

	/* Check to see if this is a duplicate. */
	peer = sctp_assoc_lookup_paddr(asoc, addr);
	if (peer) {
		/* An UNKNOWN state is only set on transports added by
		 * user in sctp_connectx() call.  Such transports should be
		 * considered CONFIRMED per RFC 4960, Section 5.4.
		 */
		if (peer->state == SCTP_UNKNOWN) {
			peer->state = SCTP_ACTIVE;
		}
		return peer;
	}

	peer = sctp_transport_new(net, addr, gfp);
	if (!peer)
		return NULL;

	sctp_transport_set_owner(peer, asoc);

	/* Initialize the peer's heartbeat interval based on the
	 * association configured value.
	 */
	peer->hbinterval = asoc->hbinterval;

	/* Set the path max_retrans.  */
	peer->pathmaxrxt = asoc->pathmaxrxt;

	/* And the partial failure retrans threshold */
	peer->pf_retrans = asoc->pf_retrans;

	/* Initialize the peer's SACK delay timeout based on the
	 * association configured value.
	 */
	peer->sackdelay = asoc->sackdelay;
	peer->sackfreq = asoc->sackfreq;

	/* Enable/disable heartbeat, SACK delay, and path MTU discovery
	 * based on association setting.
	 */
	peer->param_flags = asoc->param_flags;

	sctp_transport_route(peer, NULL, sp);

	/* Initialize the pmtu of the transport. */
	if (peer->param_flags & SPP_PMTUD_DISABLE) {
		if (asoc->pathmtu)
			peer->pathmtu = asoc->pathmtu;
		else
			peer->pathmtu = SCTP_DEFAULT_MAXSEGMENT;
	}

	/* If this is the first transport addr on this association,
	 * initialize the association PMTU to the peer's PMTU.
	 * If not and the current association PMTU is higher than the new
	 * peer's PMTU, reset the association PMTU to the new peer's PMTU.
	 */
	if (asoc->pathmtu)
		asoc->pathmtu = min_t(int, peer->pathmtu, asoc->pathmtu);
	else
		asoc->pathmtu = peer->pathmtu;

	pr_debug("%s: association:%p PMTU set to %d\n", __func__, asoc,
		 asoc->pathmtu);

	peer->pmtu_pending = 0;

	asoc->frag_point = sctp_frag_point(asoc, asoc->pathmtu);

	/* The asoc->peer.port might not be meaningful yet, but
	 * initialize the packet structure anyway.
	 */
	sctp_packet_init(&peer->packet, peer, asoc->base.bind_addr.port,
			 asoc->peer.port);

	/* 7.2.1 Slow-Start
	 *
	 * o The initial cwnd before DATA transmission or after a sufficiently
	 *   long idle period MUST be set to
	 *      min(4*MTU, max(2*MTU, 4380 bytes))
	 *
	 * o The initial value of ssthresh MAY be arbitrarily high
	 *   (for example, implementations MAY use the size of the
	 *   receiver advertised window).
	 */
	peer->cwnd = min(4*asoc->pathmtu, max_t(__u32, 2*asoc->pathmtu, 4380));

	/* At this point, we may not have the receiver's advertised window,
	 * so initialize ssthresh to the default value and it will be set
	 * later when we process the INIT.
	 */
	peer->ssthresh = SCTP_DEFAULT_MAXWINDOW;

	peer->partial_bytes_acked = 0;
	peer->flight_size = 0;
	peer->burst_limited = 0;

	/* Set the transport's RTO.initial value */
	peer->rto = asoc->rto_initial;
	sctp_max_rto(asoc, peer);

	/* Set the peer's active state. */
	peer->state = peer_state;

	/* Add this peer into the transport hashtable */
	if (sctp_hash_transport(peer)) {
		sctp_transport_free(peer);
		return NULL;
	}

	/* Attach the remote transport to our asoc.  */
	list_add_tail_rcu(&peer->transports, &asoc->peer.transport_addr_list);
	asoc->peer.transport_count++;

	/* If we do not yet have a primary path, set one.  */
	if (!asoc->peer.primary_path) {
		sctp_assoc_set_primary(asoc, peer);
		asoc->peer.retran_path = peer;
	}

	if (asoc->peer.active_path == asoc->peer.retran_path &&
	    peer->state != SCTP_UNCONFIRMED) {
		asoc->peer.retran_path = peer;
	}

	return peer;
}

/* Delete a transport address from an association.  */
void sctp_assoc_del_peer(struct sctp_association *asoc,
			 const union sctp_addr *addr)
{
	struct list_head	*pos;
	struct list_head	*temp;
	struct sctp_transport	*transport;

	list_for_each_safe(pos, temp, &asoc->peer.transport_addr_list) {
		transport = list_entry(pos, struct sctp_transport, transports);
		if (sctp_cmp_addr_exact(addr, &transport->ipaddr)) {
			/* Do book keeping for removing the peer and free it. */
			sctp_assoc_rm_peer(asoc, transport);
			break;
		}
	}
}

/* Lookup a transport by address. */
struct sctp_transport *sctp_assoc_lookup_paddr(
					const struct sctp_association *asoc,
					const union sctp_addr *address)
{
	struct sctp_transport *t;

	/* Cycle through all transports searching for a peer address. */

	list_for_each_entry(t, &asoc->peer.transport_addr_list,
			transports) {
		if (sctp_cmp_addr_exact(address, &t->ipaddr))
			return t;
	}

	return NULL;
}

/* Remove all transports except a give one */
void sctp_assoc_del_nonprimary_peers(struct sctp_association *asoc,
				     struct sctp_transport *primary)
{
	struct sctp_transport	*temp;
	struct sctp_transport	*t;

	list_for_each_entry_safe(t, temp, &asoc->peer.transport_addr_list,
				 transports) {
		/* if the current transport is not the primary one, delete it */
		if (t != primary)
			sctp_assoc_rm_peer(asoc, t);
	}
}

/* Engage in transport control operations.
 * Mark the transport up or down and send a notification to the user.
 * Select and update the new active and retran paths.
 */
void sctp_assoc_control_transport(struct sctp_association *asoc,
				  struct sctp_transport *transport,
				  sctp_transport_cmd_t command,
				  sctp_sn_error_t error)
{
	struct sctp_ulpevent *event;
	struct sockaddr_storage addr;
	int spc_state = 0;
	bool ulp_notify = true;

	/* Record the transition on the transport.  */
	switch (command) {
	case SCTP_TRANSPORT_UP:
		/* If we are moving from UNCONFIRMED state due
		 * to heartbeat success, report the SCTP_ADDR_CONFIRMED
		 * state to the user, otherwise report SCTP_ADDR_AVAILABLE.
		 */
		if (SCTP_UNCONFIRMED == transport->state &&
		    SCTP_HEARTBEAT_SUCCESS == error)
			spc_state = SCTP_ADDR_CONFIRMED;
		else
			spc_state = SCTP_ADDR_AVAILABLE;
		/* Don't inform ULP about transition from PF to
		 * active state and set cwnd to 1 MTU, see SCTP
		 * Quick failover draft section 5.1, point 5
		 */
		if (transport->state == SCTP_PF) {
			ulp_notify = false;
			transport->cwnd = asoc->pathmtu;
		}
		transport->state = SCTP_ACTIVE;
		break;

	case SCTP_TRANSPORT_DOWN:
		/* If the transport was never confirmed, do not transition it
		 * to inactive state.  Also, release the cached route since
		 * there may be a better route next time.
		 */
		if (transport->state != SCTP_UNCONFIRMED)
			transport->state = SCTP_INACTIVE;
		else {
			sctp_transport_dst_release(transport);
			ulp_notify = false;
		}

		spc_state = SCTP_ADDR_UNREACHABLE;
		break;

	case SCTP_TRANSPORT_PF:
		transport->state = SCTP_PF;
		ulp_notify = false;
		break;

	default:
		return;
	}

	/* Generate and send a SCTP_PEER_ADDR_CHANGE notification
	 * to the user.
	 */
	if (ulp_notify) {
		memset(&addr, 0, sizeof(struct sockaddr_storage));
		memcpy(&addr, &transport->ipaddr,
		       transport->af_specific->sockaddr_len);

		event = sctp_ulpevent_make_peer_addr_change(asoc, &addr,
					0, spc_state, error, GFP_ATOMIC);
		if (event)
			sctp_ulpq_tail_event(&asoc->ulpq, event);
	}

	/* Select new active and retran paths. */
	sctp_select_active_and_retran_path(asoc);
}

/* Hold a reference to an association. */
void sctp_association_hold(struct sctp_association *asoc)
{
	atomic_inc(&asoc->base.refcnt);
}

/* Release a reference to an association and cleanup
 * if there are no more references.
 */
void sctp_association_put(struct sctp_association *asoc)
{
	if (atomic_dec_and_test(&asoc->base.refcnt))
		sctp_association_destroy(asoc);
}

/* Allocate the next TSN, Transmission Sequence Number, for the given
 * association.
 */
__u32 sctp_association_get_next_tsn(struct sctp_association *asoc)
{
	/* From Section 1.6 Serial Number Arithmetic:
	 * Transmission Sequence Numbers wrap around when they reach
	 * 2**32 - 1.  That is, the next TSN a DATA chunk MUST use
	 * after transmitting TSN = 2*32 - 1 is TSN = 0.
	 */
	__u32 retval = asoc->next_tsn;
	asoc->next_tsn++;
	asoc->unack_data++;

	return retval;
}

/* Compare two addresses to see if they match.  Wildcard addresses
 * only match themselves.
 */
int sctp_cmp_addr_exact(const union sctp_addr *ss1,
			const union sctp_addr *ss2)
{
	struct sctp_af *af;

	af = sctp_get_af_specific(ss1->sa.sa_family);
	if (unlikely(!af))
		return 0;

	return af->cmp_addr(ss1, ss2);
}

/* Return an ecne chunk to get prepended to a packet.
 * Note:  We are sly and return a shared, prealloced chunk.  FIXME:
 * No we don't, but we could/should.
 */
struct sctp_chunk *sctp_get_ecne_prepend(struct sctp_association *asoc)
{
	if (!asoc->need_ecne)
		return NULL;

	/* Send ECNE if needed.
	 * Not being able to allocate a chunk here is not deadly.
	 */
	return sctp_make_ecne(asoc, asoc->last_ecne_tsn);
}

/*
 * Find which transport this TSN was sent on.
 */
struct sctp_transport *sctp_assoc_lookup_tsn(struct sctp_association *asoc,
					     __u32 tsn)
{
	struct sctp_transport *active;
	struct sctp_transport *match;
	struct sctp_transport *transport;
	struct sctp_chunk *chunk;
	__be32 key = htonl(tsn);

	match = NULL;

	/*
	 * FIXME: In general, find a more efficient data structure for
	 * searching.
	 */

	/*
	 * The general strategy is to search each transport's transmitted
	 * list.   Return which transport this TSN lives on.
	 *
	 * Let's be hopeful and check the active_path first.
	 * Another optimization would be to know if there is only one
	 * outbound path and not have to look for the TSN at all.
	 *
	 */

	active = asoc->peer.active_path;

	list_for_each_entry(chunk, &active->transmitted,
			transmitted_list) {

		if (key == chunk->subh.data_hdr->tsn) {
			match = active;
			goto out;
		}
	}

	/* If not found, go search all the other transports. */
	list_for_each_entry(transport, &asoc->peer.transport_addr_list,
			transports) {

		if (transport == active)
			continue;
		list_for_each_entry(chunk, &transport->transmitted,
				transmitted_list) {
			if (key == chunk->subh.data_hdr->tsn) {
				match = transport;
				goto out;
			}
		}
	}
out:
	return match;
}

/* Is this the association we are looking for? */
struct sctp_transport *sctp_assoc_is_match(struct sctp_association *asoc,
					   struct net *net,
					   const union sctp_addr *laddr,
					   const union sctp_addr *paddr)
{
	struct sctp_transport *transport;

	if ((htons(asoc->base.bind_addr.port) == laddr->v4.sin_port) &&
	    (htons(asoc->peer.port) == paddr->v4.sin_port) &&
	    net_eq(sock_net(asoc->base.sk), net)) {
		transport = sctp_assoc_lookup_paddr(asoc, paddr);
		if (!transport)
			goto out;

		if (sctp_bind_addr_match(&asoc->base.bind_addr, laddr,
					 sctp_sk(asoc->base.sk)))
			goto out;
	}
	transport = NULL;

out:
	return transport;
}

/* Do delayed input processing.  This is scheduled by sctp_rcv(). */
static void sctp_assoc_bh_rcv(struct work_struct *work)
{
	struct sctp_association *asoc =
		container_of(work, struct sctp_association,
			     base.inqueue.immediate);
	struct net *net = sock_net(asoc->base.sk);
	struct sctp_endpoint *ep;
	struct sctp_chunk *chunk;
	struct sctp_inq *inqueue;
	int state;
	sctp_subtype_t subtype;
	int error = 0;

	/* The association should be held so we should be safe. */
	ep = asoc->ep;

	inqueue = &asoc->base.inqueue;
	sctp_association_hold(asoc);
	while (NULL != (chunk = sctp_inq_pop(inqueue))) {
		state = asoc->state;
		subtype = SCTP_ST_CHUNK(chunk->chunk_hdr->type);

		/* SCTP-AUTH, Section 6.3:
		 *    The receiver has a list of chunk types which it expects
		 *    to be received only after an AUTH-chunk.  This list has
		 *    been sent to the peer during the association setup.  It
		 *    MUST silently discard these chunks if they are not placed
		 *    after an AUTH chunk in the packet.
		 */
		if (sctp_auth_recv_cid(subtype.chunk, asoc) && !chunk->auth)
			continue;

		/* Remember where the last DATA chunk came from so we
		 * know where to send the SACK.
		 */
		if (sctp_chunk_is_data(chunk))
			asoc->peer.last_data_from = chunk->transport;
		else {
			SCTP_INC_STATS(net, SCTP_MIB_INCTRLCHUNKS);
			asoc->stats.ictrlchunks++;
			if (chunk->chunk_hdr->type == SCTP_CID_SACK)
				asoc->stats.isacks++;
		}

		if (chunk->transport)
			chunk->transport->last_time_heard = ktime_get();

		/* Run through the state machine. */
		error = sctp_do_sm(net, SCTP_EVENT_T_CHUNK, subtype,
				   state, ep, asoc, chunk, GFP_ATOMIC);

		/* Check to see if the association is freed in response to
		 * the incoming chunk.  If so, get out of the while loop.
		 */
		if (asoc->base.dead)
			break;

		/* If there is an error on chunk, discard this packet. */
		if (error && chunk)
			chunk->pdiscard = 1;
	}
	sctp_association_put(asoc);
}

/* This routine moves an association from its old sk to a new sk.  */
void sctp_assoc_migrate(struct sctp_association *assoc, struct sock *newsk)
{
	struct sctp_sock *newsp = sctp_sk(newsk);
	struct sock *oldsk = assoc->base.sk;

	/* Delete the association from the old endpoint's list of
	 * associations.
	 */
	list_del_init(&assoc->asocs);

	/* Decrement the backlog value for a TCP-style socket. */
	if (sctp_style(oldsk, TCP))
		oldsk->sk_ack_backlog--;

	/* Release references to the old endpoint and the sock.  */
	sctp_endpoint_put(assoc->ep);
	sock_put(assoc->base.sk);

	/* Get a reference to the new endpoint.  */
	assoc->ep = newsp->ep;
	sctp_endpoint_hold(assoc->ep);

	/* Get a reference to the new sock.  */
	assoc->base.sk = newsk;
	sock_hold(assoc->base.sk);

	/* Add the association to the new endpoint's list of associations.  */
	sctp_endpoint_add_asoc(newsp->ep, assoc);
}

/* Update an association (possibly from unexpected COOKIE-ECHO processing).  */
void sctp_assoc_update(struct sctp_association *asoc,
		       struct sctp_association *new)
{
	struct sctp_transport *trans;
	struct list_head *pos, *temp;

	/* Copy in new parameters of peer. */
	asoc->c = new->c;
	asoc->peer.rwnd = new->peer.rwnd;
	asoc->peer.sack_needed = new->peer.sack_needed;
	asoc->peer.auth_capable = new->peer.auth_capable;
	asoc->peer.i = new->peer.i;
	sctp_tsnmap_init(&asoc->peer.tsn_map, SCTP_TSN_MAP_INITIAL,
			 asoc->peer.i.initial_tsn, GFP_ATOMIC);

	/* Remove any peer addresses not present in the new association. */
	list_for_each_safe(pos, temp, &asoc->peer.transport_addr_list) {
		trans = list_entry(pos, struct sctp_transport, transports);
		if (!sctp_assoc_lookup_paddr(new, &trans->ipaddr)) {
			sctp_assoc_rm_peer(asoc, trans);
			continue;
		}

		if (asoc->state >= SCTP_STATE_ESTABLISHED)
			sctp_transport_reset(trans);
	}

	/* If the case is A (association restart), use
	 * initial_tsn as next_tsn. If the case is B, use
	 * current next_tsn in case data sent to peer
	 * has been discarded and needs retransmission.
	 */
	if (asoc->state >= SCTP_STATE_ESTABLISHED) {
		asoc->next_tsn = new->next_tsn;
		asoc->ctsn_ack_point = new->ctsn_ack_point;
		asoc->adv_peer_ack_point = new->adv_peer_ack_point;

		/* Reinitialize SSN for both local streams
		 * and peer's streams.
		 */
		sctp_stream_clear(asoc->stream);

		/* Flush the ULP reassembly and ordered queue.
		 * Any data there will now be stale and will
		 * cause problems.
		 */
		sctp_ulpq_flush(&asoc->ulpq);

		/* reset the overall association error count so
		 * that the restarted association doesn't get torn
		 * down on the next retransmission timer.
		 */
		asoc->overall_error_count = 0;

	} else {
		/* Add any peer addresses from the new association. */
		list_for_each_entry(trans, &new->peer.transport_addr_list,
				transports) {
			if (!sctp_assoc_lookup_paddr(asoc, &trans->ipaddr))
				sctp_assoc_add_peer(asoc, &trans->ipaddr,
						    GFP_ATOMIC, trans->state);
		}

		asoc->ctsn_ack_point = asoc->next_tsn - 1;
		asoc->adv_peer_ack_point = asoc->ctsn_ack_point;
		if (!asoc->stream) {
			asoc->stream = new->stream;
			new->stream = NULL;
		}

		if (!asoc->assoc_id) {
			/* get a new association id since we don't have one
			 * yet.
			 */
			sctp_assoc_set_id(asoc, GFP_ATOMIC);
		}
	}

	/* SCTP-AUTH: Save the peer parameters from the new associations
	 * and also move the association shared keys over
	 */
	kfree(asoc->peer.peer_random);
	asoc->peer.peer_random = new->peer.peer_random;
	new->peer.peer_random = NULL;

	kfree(asoc->peer.peer_chunks);
	asoc->peer.peer_chunks = new->peer.peer_chunks;
	new->peer.peer_chunks = NULL;

	kfree(asoc->peer.peer_hmacs);
	asoc->peer.peer_hmacs = new->peer.peer_hmacs;
	new->peer.peer_hmacs = NULL;

	sctp_auth_asoc_init_active_key(asoc, GFP_ATOMIC);
}

/* Update the retran path for sending a retransmitted packet.
 * See also RFC4960, 6.4. Multi-Homed SCTP Endpoints:
 *
 *   When there is outbound data to send and the primary path
 *   becomes inactive (e.g., due to failures), or where the
 *   SCTP user explicitly requests to send data to an
 *   inactive destination transport address, before reporting
 *   an error to its ULP, the SCTP endpoint should try to send
 *   the data to an alternate active destination transport
 *   address if one exists.
 *
 *   When retransmitting data that timed out, if the endpoint
 *   is multihomed, it should consider each source-destination
 *   address pair in its retransmission selection policy.
 *   When retransmitting timed-out data, the endpoint should
 *   attempt to pick the most divergent source-destination
 *   pair from the original source-destination pair to which
 *   the packet was transmitted.
 *
 *   Note: Rules for picking the most divergent source-destination
 *   pair are an implementation decision and are not specified
 *   within this document.
 *
 * Our basic strategy is to round-robin transports in priorities
 * according to sctp_trans_score() e.g., if no such
 * transport with state SCTP_ACTIVE exists, round-robin through
 * SCTP_UNKNOWN, etc. You get the picture.
 */
static u8 sctp_trans_score(const struct sctp_transport *trans)
{
	switch (trans->state) {
	case SCTP_ACTIVE:
		return 3;	/* best case */
	case SCTP_UNKNOWN:
		return 2;
	case SCTP_PF:
		return 1;
	default: /* case SCTP_INACTIVE */
		return 0;	/* worst case */
	}
}

static struct sctp_transport *sctp_trans_elect_tie(struct sctp_transport *trans1,
						   struct sctp_transport *trans2)
{
	if (trans1->error_count > trans2->error_count) {
		return trans2;
	} else if (trans1->error_count == trans2->error_count &&
		   ktime_after(trans2->last_time_heard,
			       trans1->last_time_heard)) {
		return trans2;
	} else {
		return trans1;
	}
}

static struct sctp_transport *sctp_trans_elect_best(struct sctp_transport *curr,
						    struct sctp_transport *best)
{
	u8 score_curr, score_best;

	if (best == NULL || curr == best)
		return curr;

	score_curr = sctp_trans_score(curr);
	score_best = sctp_trans_score(best);

	/* First, try a score-based selection if both transport states
	 * differ. If we're in a tie, lets try to make a more clever
	 * decision here based on error counts and last time heard.
	 */
	if (score_curr > score_best)
		return curr;
	else if (score_curr == score_best)
		return sctp_trans_elect_tie(best, curr);
	else
		return best;
}

void sctp_assoc_update_retran_path(struct sctp_association *asoc)
{
	struct sctp_transport *trans = asoc->peer.retran_path;
	struct sctp_transport *trans_next = NULL;

	/* We're done as we only have the one and only path. */
	if (asoc->peer.transport_count == 1)
		return;
	/* If active_path and retran_path are the same and active,
	 * then this is the only active path. Use it.
	 */
	if (asoc->peer.active_path == asoc->peer.retran_path &&
	    asoc->peer.active_path->state == SCTP_ACTIVE)
		return;

	/* Iterate from retran_path's successor back to retran_path. */
	for (trans = list_next_entry(trans, transports); 1;
	     trans = list_next_entry(trans, transports)) {
		/* Manually skip the head element. */
		if (&trans->transports == &asoc->peer.transport_addr_list)
			continue;
		if (trans->state == SCTP_UNCONFIRMED)
			continue;
		trans_next = sctp_trans_elect_best(trans, trans_next);
		/* Active is good enough for immediate return. */
		if (trans_next->state == SCTP_ACTIVE)
			break;
		/* We've reached the end, time to update path. */
		if (trans == asoc->peer.retran_path)
			break;
	}

	asoc->peer.retran_path = trans_next;

	pr_debug("%s: association:%p updated new path to addr:%pISpc\n",
		 __func__, asoc, &asoc->peer.retran_path->ipaddr.sa);
}

static void sctp_select_active_and_retran_path(struct sctp_association *asoc)
{
	struct sctp_transport *trans, *trans_pri = NULL, *trans_sec = NULL;
	struct sctp_transport *trans_pf = NULL;

	/* Look for the two most recently used active transports. */
	list_for_each_entry(trans, &asoc->peer.transport_addr_list,
			    transports) {
		/* Skip uninteresting transports. */
		if (trans->state == SCTP_INACTIVE ||
		    trans->state == SCTP_UNCONFIRMED)
			continue;
		/* Keep track of the best PF transport from our
		 * list in case we don't find an active one.
		 */
		if (trans->state == SCTP_PF) {
			trans_pf = sctp_trans_elect_best(trans, trans_pf);
			continue;
		}
		/* For active transports, pick the most recent ones. */
		if (trans_pri == NULL ||
		    ktime_after(trans->last_time_heard,
				trans_pri->last_time_heard)) {
			trans_sec = trans_pri;
			trans_pri = trans;
		} else if (trans_sec == NULL ||
			   ktime_after(trans->last_time_heard,
				       trans_sec->last_time_heard)) {
			trans_sec = trans;
		}
	}

	/* RFC 2960 6.4 Multi-Homed SCTP Endpoints
	 *
	 * By default, an endpoint should always transmit to the primary
	 * path, unless the SCTP user explicitly specifies the
	 * destination transport address (and possibly source transport
	 * address) to use. [If the primary is active but not most recent,
	 * bump the most recently used transport.]
	 */
	if ((asoc->peer.primary_path->state == SCTP_ACTIVE ||
	     asoc->peer.primary_path->state == SCTP_UNKNOWN) &&
	     asoc->peer.primary_path != trans_pri) {
		trans_sec = trans_pri;
		trans_pri = asoc->peer.primary_path;
	}

	/* We did not find anything useful for a possible retransmission
	 * path; either primary path that we found is the the same as
	 * the current one, or we didn't generally find an active one.
	 */
	if (trans_sec == NULL)
		trans_sec = trans_pri;

	/* If we failed to find a usable transport, just camp on the
	 * active or pick a PF iff it's the better choice.
	 */
	if (trans_pri == NULL) {
		trans_pri = sctp_trans_elect_best(asoc->peer.active_path, trans_pf);
		trans_sec = trans_pri;
	}

	/* Set the active and retran transports. */
	asoc->peer.active_path = trans_pri;
	asoc->peer.retran_path = trans_sec;
}

struct sctp_transport *
sctp_assoc_choose_alter_transport(struct sctp_association *asoc,
				  struct sctp_transport *last_sent_to)
{
	/* If this is the first time packet is sent, use the active path,
	 * else use the retran path. If the last packet was sent over the
	 * retran path, update the retran path and use it.
	 */
	if (last_sent_to == NULL) {
		return asoc->peer.active_path;
	} else {
		if (last_sent_to == asoc->peer.retran_path)
			sctp_assoc_update_retran_path(asoc);

		return asoc->peer.retran_path;
	}
}

/* Update the association's pmtu and frag_point by going through all the
 * transports. This routine is called when a transport's PMTU has changed.
 */
void sctp_assoc_sync_pmtu(struct sctp_association *asoc)
{
	struct sctp_transport *t;
	__u32 pmtu = 0;

	if (!asoc)
		return;

	/* Get the lowest pmtu of all the transports. */
	list_for_each_entry(t, &asoc->peer.transport_addr_list,
				transports) {
		if (t->pmtu_pending && t->dst) {
			sctp_transport_update_pmtu(
					t, SCTP_TRUNC4(dst_mtu(t->dst)));
			t->pmtu_pending = 0;
		}
		if (!pmtu || (t->pathmtu < pmtu))
			pmtu = t->pathmtu;
	}

	if (pmtu) {
		asoc->pathmtu = pmtu;
		asoc->frag_point = sctp_frag_point(asoc, pmtu);
	}

	pr_debug("%s: asoc:%p, pmtu:%d, frag_point:%d\n", __func__, asoc,
		 asoc->pathmtu, asoc->frag_point);
}

/* Should we send a SACK to update our peer? */
static inline bool sctp_peer_needs_update(struct sctp_association *asoc)
{
	struct net *net = sock_net(asoc->base.sk);
	switch (asoc->state) {
	case SCTP_STATE_ESTABLISHED:
	case SCTP_STATE_SHUTDOWN_PENDING:
	case SCTP_STATE_SHUTDOWN_RECEIVED:
	case SCTP_STATE_SHUTDOWN_SENT:
		if ((asoc->rwnd > asoc->a_rwnd) &&
		    ((asoc->rwnd - asoc->a_rwnd) >= max_t(__u32,
			   (asoc->base.sk->sk_rcvbuf >> net->sctp.rwnd_upd_shift),
			   asoc->pathmtu)))
			return true;
		break;
	default:
		break;
	}
	return false;
}

/* Increase asoc's rwnd by len and send any window update SACK if needed. */
void sctp_assoc_rwnd_increase(struct sctp_association *asoc, unsigned int len)
{
	struct sctp_chunk *sack;
	struct timer_list *timer;

	if (asoc->rwnd_over) {
		if (asoc->rwnd_over >= len) {
			asoc->rwnd_over -= len;
		} else {
			asoc->rwnd += (len - asoc->rwnd_over);
			asoc->rwnd_over = 0;
		}
	} else {
		asoc->rwnd += len;
	}

	/* If we had window pressure, start recovering it
	 * once our rwnd had reached the accumulated pressure
	 * threshold.  The idea is to recover slowly, but up
	 * to the initial advertised window.
	 */
	if (asoc->rwnd_press) {
		int change = min(asoc->pathmtu, asoc->rwnd_press);
		asoc->rwnd += change;
		asoc->rwnd_press -= change;
	}

	pr_debug("%s: asoc:%p rwnd increased by %d to (%u, %u) - %u\n",
		 __func__, asoc, len, asoc->rwnd, asoc->rwnd_over,
		 asoc->a_rwnd);

	/* Send a window update SACK if the rwnd has increased by at least the
	 * minimum of the association's PMTU and half of the receive buffer.
	 * The algorithm used is similar to the one described in
	 * Section 4.2.3.3 of RFC 1122.
	 */
	if (sctp_peer_needs_update(asoc)) {
		asoc->a_rwnd = asoc->rwnd;

		pr_debug("%s: sending window update SACK- asoc:%p rwnd:%u "
			 "a_rwnd:%u\n", __func__, asoc, asoc->rwnd,
			 asoc->a_rwnd);

		sack = sctp_make_sack(asoc);
		if (!sack)
			return;

		asoc->peer.sack_needed = 0;

		sctp_outq_tail(&asoc->outqueue, sack, GFP_ATOMIC);

		/* Stop the SACK timer.  */
		timer = &asoc->timers[SCTP_EVENT_TIMEOUT_SACK];
		if (del_timer(timer))
			sctp_association_put(asoc);
	}
}

/* Decrease asoc's rwnd by len. */
void sctp_assoc_rwnd_decrease(struct sctp_association *asoc, unsigned int len)
{
	int rx_count;
	int over = 0;

	if (unlikely(!asoc->rwnd || asoc->rwnd_over))
		pr_debug("%s: association:%p has asoc->rwnd:%u, "
			 "asoc->rwnd_over:%u!\n", __func__, asoc,
			 asoc->rwnd, asoc->rwnd_over);

	if (asoc->ep->rcvbuf_policy)
		rx_count = atomic_read(&asoc->rmem_alloc);
	else
		rx_count = atomic_read(&asoc->base.sk->sk_rmem_alloc);

	/* If we've reached or overflowed our receive buffer, announce
	 * a 0 rwnd if rwnd would still be positive.  Store the
	 * the potential pressure overflow so that the window can be restored
	 * back to original value.
	 */
	if (rx_count >= asoc->base.sk->sk_rcvbuf)
		over = 1;

	if (asoc->rwnd >= len) {
		asoc->rwnd -= len;
		if (over) {
			asoc->rwnd_press += asoc->rwnd;
			asoc->rwnd = 0;
		}
	} else {
		asoc->rwnd_over += len - asoc->rwnd;
		asoc->rwnd = 0;
	}

	pr_debug("%s: asoc:%p rwnd decreased by %d to (%u, %u, %u)\n",
		 __func__, asoc, len, asoc->rwnd, asoc->rwnd_over,
		 asoc->rwnd_press);
}

/* Build the bind address list for the association based on info from the
 * local endpoint and the remote peer.
 */
int sctp_assoc_set_bind_addr_from_ep(struct sctp_association *asoc,
				     sctp_scope_t scope, gfp_t gfp)
{
	int flags;

	/* Use scoping rules to determine the subset of addresses from
	 * the endpoint.
	 */
	flags = (PF_INET6 == asoc->base.sk->sk_family) ? SCTP_ADDR6_ALLOWED : 0;
	if (asoc->peer.ipv4_address)
		flags |= SCTP_ADDR4_PEERSUPP;
	if (asoc->peer.ipv6_address)
		flags |= SCTP_ADDR6_PEERSUPP;

	return sctp_bind_addr_copy(sock_net(asoc->base.sk),
				   &asoc->base.bind_addr,
				   &asoc->ep->base.bind_addr,
				   scope, gfp, flags);
}

/* Build the association's bind address list from the cookie.  */
int sctp_assoc_set_bind_addr_from_cookie(struct sctp_association *asoc,
					 struct sctp_cookie *cookie,
					 gfp_t gfp)
{
	int var_size2 = ntohs(cookie->peer_init->chunk_hdr.length);
	int var_size3 = cookie->raw_addr_list_len;
	__u8 *raw = (__u8 *)cookie->peer_init + var_size2;

	return sctp_raw_to_bind_addrs(&asoc->base.bind_addr, raw, var_size3,
				      asoc->ep->base.bind_addr.port, gfp);
}

/* Lookup laddr in the bind address list of an association. */
int sctp_assoc_lookup_laddr(struct sctp_association *asoc,
			    const union sctp_addr *laddr)
{
	int found = 0;

	if ((asoc->base.bind_addr.port == ntohs(laddr->v4.sin_port)) &&
	    sctp_bind_addr_match(&asoc->base.bind_addr, laddr,
				 sctp_sk(asoc->base.sk)))
		found = 1;

	return found;
}

/* Set an association id for a given association */
int sctp_assoc_set_id(struct sctp_association *asoc, gfp_t gfp)
{
	bool preload = gfpflags_allow_blocking(gfp);
	int ret;

	/* If the id is already assigned, keep it. */
	if (asoc->assoc_id)
		return 0;

	if (preload)
		idr_preload(gfp);
	spin_lock_bh(&sctp_assocs_id_lock);
	/* 0 is not a valid assoc_id, must be >= 1 */
	ret = idr_alloc_cyclic(&sctp_assocs_id, asoc, 1, 0, GFP_NOWAIT);
	spin_unlock_bh(&sctp_assocs_id_lock);
	if (preload)
		idr_preload_end();
	if (ret < 0)
		return ret;

	asoc->assoc_id = (sctp_assoc_t)ret;
	return 0;
}

/* Free the ASCONF queue */
static void sctp_assoc_free_asconf_queue(struct sctp_association *asoc)
{
	struct sctp_chunk *asconf;
	struct sctp_chunk *tmp;

	list_for_each_entry_safe(asconf, tmp, &asoc->addip_chunk_list, list) {
		list_del_init(&asconf->list);
		sctp_chunk_free(asconf);
	}
}

/* Free asconf_ack cache */
static void sctp_assoc_free_asconf_acks(struct sctp_association *asoc)
{
	struct sctp_chunk *ack;
	struct sctp_chunk *tmp;

	list_for_each_entry_safe(ack, tmp, &asoc->asconf_ack_list,
				transmitted_list) {
		list_del_init(&ack->transmitted_list);
		sctp_chunk_free(ack);
	}
}

/* Clean up the ASCONF_ACK queue */
void sctp_assoc_clean_asconf_ack_cache(const struct sctp_association *asoc)
{
	struct sctp_chunk *ack;
	struct sctp_chunk *tmp;

	/* We can remove all the entries from the queue up to
	 * the "Peer-Sequence-Number".
	 */
	list_for_each_entry_safe(ack, tmp, &asoc->asconf_ack_list,
				transmitted_list) {
		if (ack->subh.addip_hdr->serial ==
				htonl(asoc->peer.addip_serial))
			break;

		list_del_init(&ack->transmitted_list);
		sctp_chunk_free(ack);
	}
}

/* Find the ASCONF_ACK whose serial number matches ASCONF */
struct sctp_chunk *sctp_assoc_lookup_asconf_ack(
					const struct sctp_association *asoc,
					__be32 serial)
{
	struct sctp_chunk *ack;

	/* Walk through the list of cached ASCONF-ACKs and find the
	 * ack chunk whose serial number matches that of the request.
	 */
	list_for_each_entry(ack, &asoc->asconf_ack_list, transmitted_list) {
		if (sctp_chunk_pending(ack))
			continue;
		if (ack->subh.addip_hdr->serial == serial) {
			sctp_chunk_hold(ack);
			return ack;
		}
	}

	return NULL;
}

void sctp_asconf_queue_teardown(struct sctp_association *asoc)
{
	/* Free any cached ASCONF_ACK chunk. */
	sctp_assoc_free_asconf_acks(asoc);

	/* Free the ASCONF queue. */
	sctp_assoc_free_asconf_queue(asoc);

	/* Free any cached ASCONF chunk. */
	if (asoc->addip_last_asconf)
		sctp_chunk_free(asoc->addip_last_asconf);
}<|MERGE_RESOLUTION|>--- conflicted
+++ resolved
@@ -267,11 +267,7 @@
 	/* AUTH related initializations */
 	INIT_LIST_HEAD(&asoc->endpoint_shared_keys);
 	if (sctp_auth_asoc_copy_shkeys(ep, asoc, gfp))
-<<<<<<< HEAD
-		goto fail_init;
-=======
 		goto stream_free;
->>>>>>> ea6b1720
 
 	asoc->active_key_id = ep->active_key_id;
 	asoc->prsctp_enable = ep->prsctp_enable;
