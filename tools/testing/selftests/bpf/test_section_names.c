--- conflicted
+++ resolved
@@ -120,8 +120,6 @@
 		{0, BPF_CGROUP_UDP6_SENDMSG},
 	},
 	{
-<<<<<<< HEAD
-=======
 		"cgroup/recvmsg4",
 		{0, BPF_PROG_TYPE_CGROUP_SOCK_ADDR, BPF_CGROUP_UDP4_RECVMSG},
 		{0, BPF_CGROUP_UDP4_RECVMSG},
@@ -132,7 +130,6 @@
 		{0, BPF_CGROUP_UDP6_RECVMSG},
 	},
 	{
->>>>>>> 4b972a01
 		"cgroup/sysctl",
 		{0, BPF_PROG_TYPE_CGROUP_SYSCTL, BPF_CGROUP_SYSCTL},
 		{0, BPF_CGROUP_SYSCTL},
